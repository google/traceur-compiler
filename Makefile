SRC = \
<<<<<<< HEAD
  src/runtime/runtime.js \
  src/traceur.js
=======
  src/traceur.js \
  src/runtime/runtime.js
TPL_GENSRC = \
  src/outputgeneration/SourceMapIntegration.js
>>>>>>> c275b435
GENSRC = \
  $(TPL_GENSRC) \
  src/codegeneration/ParseTreeTransformer.js \
  src/syntax/trees/ParseTreeType.js \
  src/syntax/trees/ParseTrees.js \
  src/syntax/ParseTreeVisitor.js
TPL_GENSRC_DEPS = $(addsuffix -template.js.dep, $(TPL_GENSRC))

TFLAGS = --

build: bin/traceur.js

min: bin/traceur.min.js

# Uses uglifyjs to compress. Make sure you have it installed
#   npm install uglify-js -g
ugly: bin/traceur.ugly.js

test: build test/test-list.js
	node test/testfeatures.js --errsfile test/errsfile.json

test-list: test/test-list.js

test/test-list.js: build/build-test-list.js
	git ls-files test/feature | node $? > $@

boot: clean build

clean:
	git checkout bin
	touch -t 197001010000.00 bin/traceur.js

distclean: clean
	rm -f build/dep.mk
	rm -f $(GENSRC) $(TPL_GENSRC_DEPS)

initbench:
	rm -rf test/bench/esprima
	git clone https://github.com/ariya/esprima.git test/bench/esprima
	cd test/bench/esprima; git reset --hard 1ddd7e0524d09475
	git apply test/bench/esprima-compare.patch

bin/traceur.min.js: bin/traceur.js
	node build/minifier.js $? $@

bin/traceur.js force:
	./traceur --out bin/traceur.js $(TFLAGS) $(SRC)

# Prerequisites following '|' are rebuilt just like ordinary prerequisites.
# However, they don't cause remakes if they're newer than the target. See:
# http://www.gnu.org/software/make/manual/html_node/Prerequisite-Types.html
build/dep.mk: | $(GENSRC) node_modules
	node build/makedep.js --depTarget bin/traceur.js $(TFLAGS) $(SRC) > $@

src/syntax/trees/ParseTrees.js: \
  build/build-parse-trees.js src/syntax/trees/trees.json
	node $^ > $@

src/syntax/trees/ParseTreeType.js: \
  build/build-parse-tree-type.js src/syntax/trees/trees.json
	node $^ > $@

src/syntax/ParseTreeVisitor.js: \
  build/build-parse-tree-visitor.js src/syntax/trees/trees.json
	node $^ > $@

src/codegeneration/ParseTreeTransformer.js: \
  build/build-parse-tree-transformer.js src/syntax/trees/trees.json
	node $^ > $@

%.js: %.js-template.js
	node build/expand-js-template.js --nolint=^node_modules $< $@

%.js-template.js.dep: | %.js-template.js
	node build/expand-js-template.js --deps $| > $@

NPM_INSTALL = npm install --local && touch node_modules

node_modules/%:
	$(NPM_INSTALL)

node_modules: package.json
	$(NPM_INSTALL)

bin/traceur.ugly.js: bin/traceur.js
	uglifyjs bin/traceur.js --compress -m -o $@

.PHONY: build min test test-list force boot clean distclean

-include build/dep.mk
-include $(TPL_GENSRC_DEPS)
-include build/local.mk<|MERGE_RESOLUTION|>--- conflicted
+++ resolved
@@ -1,13 +1,8 @@
 SRC = \
-<<<<<<< HEAD
   src/runtime/runtime.js \
   src/traceur.js
-=======
-  src/traceur.js \
-  src/runtime/runtime.js
 TPL_GENSRC = \
   src/outputgeneration/SourceMapIntegration.js
->>>>>>> c275b435
 GENSRC = \
   $(TPL_GENSRC) \
   src/codegeneration/ParseTreeTransformer.js \
