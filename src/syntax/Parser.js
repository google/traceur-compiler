// Copyright 2012 Traceur Authors.
//
// Licensed under the Apache License, Version 2.0 (the "License");
// you may not use this file except in compliance with the License.
// You may obtain a copy of the License at
//
//      http://www.apache.org/licenses/LICENSE-2.0
//
// Unless required by applicable law or agreed to in writing, software
// distributed under the License is distributed on an "AS IS" BASIS,
// WITHOUT WARRANTIES OR CONDITIONS OF ANY KIND, either express or implied.
// See the License for the specific language governing permissions and
// limitations under the License.

'use strong';

import {FindVisitor} from '../codegeneration/FindVisitor.js';
import {IdentifierToken} from './IdentifierToken.js';
import {
  ARRAY_LITERAL_EXPRESSION,
  BINDING_IDENTIFIER,
  BLOCK,
  BREAK_STATEMENT,
  CALL_EXPRESSION,
  COMPUTED_PROPERTY_NAME,
  CONTINUE_STATEMENT,
  COVER_FORMALS,
  DEFAULT_CLAUSE,
  FORMAL_PARAMETER_LIST,
  IDENTIFIER_EXPRESSION,
  IF_STATEMENT,
  LITERAL_PROPERTY_NAME,
  OBJECT_LITERAL_EXPRESSION,
  REST_PARAMETER,
  RETURN_STATEMENT,
  SWITCH_STATEMENT,
  SYNTAX_ERROR_TREE,
  THROW_STATEMENT,
} from './trees/ParseTreeType.js';
import {Options} from '../Options.js';
import {
  AS,
  ASYNC,
  ASYNC_STAR,
  AWAIT,
  CONSTRUCTOR,
  EVAL,
  FROM,
  GET,
  OF,
  ON,
  SET
} from './PredefinedName.js';
import {SyntaxErrorReporter} from '../util/SyntaxErrorReporter.js';
import {Scanner} from './Scanner.js';
import {SourceRange} from '../util/SourceRange.js';
import {StrictParams} from '../staticsemantics/StrictParams.js';
import {
  Token,
  isAssignmentOperator
} from './Token.js';
import {getKeywordType} from './Keywords.js';
import {validateConstructor} from '../semantics/ConstructorValidator.js';

import {
  AMPERSAND,
  AND,
  ARROW,
  AT,
  BANG,
  BAR,
  BREAK,
  CARET,
  CASE,
  CATCH,
  CLASS,
  CLOSE_ANGLE,
  CLOSE_CURLY,
  CLOSE_PAREN,
  CLOSE_SQUARE,
  COLON,
  COMMA,
  CONST,
  CONTINUE,
  DEBUGGER,
  DEFAULT,
  DELETE,
  DO,
  DOT_DOT_DOT,
  ELSE,
  END_OF_FILE,
  EQUAL,
  EQUAL_EQUAL,
  EQUAL_EQUAL_EQUAL,
  ERROR,
  EXPORT,
  EXTENDS,
  FALSE,
  FINALLY,
  FOR,
  FUNCTION,
  GREATER_EQUAL,
  IDENTIFIER,
  IF,
  IMPLEMENTS,
  IMPORT,
  IN,
  INSTANCEOF,
  INTERFACE,
  LEFT_SHIFT,
  LESS_EQUAL,
  LET,
  MINUS,
  MINUS_MINUS,
  NEW,
  NO_SUBSTITUTION_TEMPLATE,
  NOT_EQUAL,
  NOT_EQUAL_EQUAL,
  NULL,
  NUMBER,
  OPEN_ANGLE,
  OPEN_CURLY,
  OPEN_PAREN,
  OPEN_SQUARE,
  OR,
  PACKAGE,
  PERCENT,
  PERIOD,
  PLUS,
  PLUS_PLUS,
  PRIVATE,
  PROTECTED,
  PUBLIC,
  QUESTION,
  RETURN,
  RIGHT_SHIFT,
  SEMI_COLON,
  SLASH,
  SLASH_EQUAL,
  STAR,
  STAR_STAR,
  STATIC,
  STRING,
  SUPER,
  SWITCH,
  TEMPLATE_HEAD,
  TEMPLATE_TAIL,
  THIS,
  THROW,
  TILDE,
  TRUE,
  TRY,
  TYPEOF,
  UNSIGNED_RIGHT_SHIFT,
  VAR,
  VOID,
  WHILE,
  WITH,
  YIELD
} from './TokenType.js';

import {
  ArgumentList,
  ArrayComprehension,
  ArrayLiteralExpression,
  ArrayPattern,
  ArrayType,
  ArrowFunctionExpression,
  AssignmentElement,
  AwaitExpression,
  BinaryExpression,
  BindingElement,
  BindingIdentifier,
  Block,
  BreakStatement,
  CallExpression,
  CallSignature,
  CaseClause,
  Catch,
  ClassDeclaration,
  ClassExpression,
  CommaExpression,
  ComprehensionFor,
  ComprehensionIf,
  ComputedPropertyName,
  ConditionalExpression,
  ConstructSignature,
  ConstructorType,
  ContinueStatement,
  CoverFormals,
  CoverInitializedName,
  DebuggerStatement,
  Annotation,
  DefaultClause,
  DoWhileStatement,
  EmptyStatement,
  ExportDeclaration,
  ExportDefault,
  ExportSpecifier,
  ExportSpecifierSet,
  ExportStar,
  ExpressionStatement,
  Finally,
  ForInStatement,
  ForOfStatement,
  ForOnStatement,
  ForStatement,
  FormalParameter,
  FormalParameterList,
  ForwardDefaultExport,
  FunctionBody,
  FunctionDeclaration,
  FunctionExpression,
  FunctionType,
  GeneratorComprehension,
  GetAccessor,
  IdentifierExpression,
  IfStatement,
  ImportClausePair,
  ImportDeclaration,
  ImportSpecifier,
  ImportSpecifierSet,
  ImportedBinding,
  IndexSignature,
  InterfaceDeclaration,
  LabelledStatement,
  LiteralExpression,
  LiteralPropertyName,
  MemberExpression,
  MemberLookupExpression,
  MethodSignature,
  Module,
  ModuleSpecifier,
  NameSpaceExport,
  NameSpaceImport,
  NamedExport,
  NewExpression,
  ObjectLiteralExpression,
  ObjectPattern,
  ObjectPatternField,
  ObjectType,
  ParenExpression,
  PostfixExpression,
  PredefinedType,
  PropertyMethodAssignment,
  PropertyNameAssignment,
  PropertyNameShorthand,
  PropertySignature,
  PropertyVariableDeclaration,
  RestParameter,
  ReturnStatement,
  Script,
  SetAccessor,
  SpreadExpression,
  SpreadPatternElement,
  SuperExpression,
  SwitchStatement,
  SyntaxErrorTree,
  TemplateLiteralExpression,
  TemplateLiteralPortion,
  TemplateSubstitution,
  ThisExpression,
  ThrowStatement,
  TryStatement,
  TypeArguments,
  TypeName,
  TypeParameter,
  TypeParameters,
  TypeReference,
  UnaryExpression,
  UnionType,
  VariableDeclaration,
  VariableDeclarationList,
  VariableStatement,
  WhileStatement,
  WithStatement,
  YieldExpression
}  from './trees/ParseTrees.js';

/**
 * Differentiates between parsing for 'In' vs. 'NoIn'
 * Variants of expression grammars.
 */
const ALLOW_IN = true;
const NO_IN = false;

/**
 * Enum for determining if the initializer is needed in a variable declaration
 * with a destructuring pattern.
 */
const INITIALIZER_REQUIRED = true;
const INITIALIZER_OPTIONAL = false;

// Enums for language mode. Strong mode implies strict mode.
const SLOPPY_MODE = 0;
const STRICT_MODE = 1;
const STRONG_MODE = 2;

/**
 * Used to find invalid CoverInitializedName trees. This is used when we know
 * the tree is not going to be used as a pattern.
 */
class ValidateObjectLiteral extends FindVisitor {
  constructor() {
    super();
    this.errorToken = null;
  }

  visitCoverInitializedName(tree) {
    this.errorToken = tree.equalToken;
    this.found = true;
  }
}

/**
 * @param {Array.<VariableDeclaration>} declarations
 * @return {boolean}
 */
function containsInitializer(declarations) {
  return declarations.some((v) => v.initializer);
}

const FUNCTION_STATE_SCRIPT = 1;
const FUNCTION_STATE_MODULE = 1 << 1;
const FUNCTION_STATE_FUNCTION = 1 << 2;
const FUNCTION_STATE_ARROW = 1 << 3;
const FUNCTION_STATE_METHOD = 1 << 4;
const FUNCTION_STATE_DERIVED_CONSTRUCTOR = 1 << 5;
const FUNCTION_STATE_GENERATOR = 1 << 6;
const FUNCTION_STATE_ASYNC = 1 << 7;

const FUNCTION_STATE_LENIENT =
    FUNCTION_STATE_METHOD | FUNCTION_STATE_GENERATOR |
    FUNCTION_STATE_ASYNC | FUNCTION_STATE_DERIVED_CONSTRUCTOR;

/**
 * This is used to track the functions as the parser descends. It allows
 * us to determine if we are in a function and what kind of function it is.
 * This is used to determine if `return` and `super` are allowed.
 */
class FunctionState {
  constructor(outer, kind) {
    this.outer = outer;
    this.kind = kind;
  }

  isTopMost() {
    return this.kind & (FUNCTION_STATE_SCRIPT | FUNCTION_STATE_MODULE);
  }

  isMethod() {
    return this.kind & FUNCTION_STATE_METHOD;
  }

  isDerivedConstructor() {
    return this.kind & FUNCTION_STATE_DERIVED_CONSTRUCTOR;
  }

  isArrowFunction() {
    return this.kind & FUNCTION_STATE_ARROW;
  }

  isGenerator() {
    return this.kind & FUNCTION_STATE_GENERATOR;
  }

  isAsyncFunction() {
    return this.kind & FUNCTION_STATE_ASYNC;
  }

  isAsyncGenerator() {
    return this.kind & (FUNCTION_STATE_ASYNC | FUNCTION_STATE_GENERATOR);
  }
}

/**
 * Parses a javascript file.
 *
 * The various this.parseX_() methods never return null - even when parse errors
 * are encountered.Typically this.parseX_() will return a XTree ParseTree. Each
 * ParseTree that is created includes its source location. The typical pattern
 * for a this.parseX_() method is:
 *
 * XTree this.parseX_() {
 *   let start = this.getTreeStartLocation_();
 *   parse X grammar element and its children
 *   return new XTree(this.getTreeLocation_(start), children);
 * }
 *
 * this.parseX_() methods must consume at least 1 token - even in error cases.
 * This prevents infinite loops in the parser.
 *
 * Many this.parseX_() methods are matched by a 'boolean this.peekX_()' method
 * which will return true if the beginning of an X appears at the current
 * location. There are also this.peek_() methods which examine the next token.
 * this.peek_() methods must not consume any tokens.
 *
 * The this.eat_() method consumes a token and reports an error if the consumed
 * token is not of the expected type. The this.eatOpt_() methods consume the
 * next token iff the next token is of the expected type and return the consumed
 * token or null if no token was consumed.
 *
 * When parse errors are encountered, an error should be reported and the parse
 * should return a best guess at the current parse tree.
 *
 * When parsing lists, the preferred pattern is:
 *   this.eat_(LIST_START);
 *   let elements = [];
 *   while (this.peekListElement_()) {
 *     elements.push(this.parseListElement_());
 *   }
 *   this.eat_(LIST_END);
 */
export class Parser {
  /**
   * @param {SourceFile} file
   * @param {ErrorReporter} errorReporter
   * @param {Options} options
   */
  constructor(file, errorReporter = new SyntaxErrorReporter(),
      options = new Options()) {
    this.errorReporter_ = errorReporter;
    this.scanner_ = new Scanner(errorReporter, file, this, options);
    this.options_ = options;

    // This is used in conjunction with ensureNoCoverInitializedNames_ to
    // determine  if there has been any added CoverInitializedName since last
    // time this was read.
    this.coverInitializedNameCount_ = 0;

    this.languageMode_ = SLOPPY_MODE;
    this.annotations_ = [];

    // TODO(arv): Use function state to track strict mode.
    this.functionState_ = null;
  }

  get allowYield_() {
    return this.functionState_.isGenerator();
  }

  get allowAwait_() {
    return this.functionState_.isAsyncFunction();
  }

  get allowForOn_() {
    return this.functionState_.isAsyncGenerator();
  }

  /**
   * Sets the language mode, ensuring that we can only make it stricter.
   */
  restrictLanguageMode_(mode) {
    if (mode > this.languageMode_) {
      this.languageMode_ = mode;
    }
  }

  isStrictMode_() {
    return this.languageMode_ >= STRICT_MODE;
  }

  isStrongMode_() {
    return this.options_.strongMode && this.languageMode_ === STRONG_MODE;
  }

  // 14 Script
  /**
   * @return {Script}
   */
  parseScript() {
    this.languageMode_ = SLOPPY_MODE;
    let start = this.getTreeStartLocation_();
    let fs = this.pushFunctionState_(FUNCTION_STATE_SCRIPT);
    let scriptItemList = this.parseStatementList_(true);
    this.eat_(END_OF_FILE);
    this.popFunctionState_(fs);
    return new Script(this.getTreeLocation_(start), scriptItemList);
  }

  pushFunctionState_(kind) {
    return this.functionState_ = new FunctionState(this.functionState_, kind);
  }

  popFunctionState_(fs) {
    if (fs !== this.functionState_) {
      throw new Error('Internal error');
    }
    this.functionState_ = this.functionState_.outer;
  }

  // StatementList :
  //   StatementListItem
  //   StatementList StatementListItem

  /**
   * @param {boolean} checkDirective
   * @return {Array.<ParseTree>}
   * @private
   */
  parseStatementList_(checkDirective) {
    let result = [];
    let type;

    // We do a lot of type assignment in loops like these for performance
    // reasons.
    while ((type = this.peekType_()) !== CLOSE_CURLY && type !== END_OF_FILE) {
      let statement = this.parseStatementListItem_(type);
      if (checkDirective) {
        checkDirective = this.checkDirective_(statement);
      }
      result.push(statement);
    }
    return result;
  }

  checkDirective_(statement) {
    if (!statement.isDirectivePrologue()) {
      return false;
    } else if (statement.isUseStrictDirective()) {
      this.restrictLanguageMode_(STRICT_MODE);
      return false;
    } else if (this.options_.strongMode &&
               statement.isUseStrongDirective()) {
      this.restrictLanguageMode_(STRONG_MODE);
      return false;
    }
    return true;
  }

  // ScriptItem :
  //   ImportDeclaration
  //   StatementListItem

  /**
   * @return {ParseTree}
   * @private
   */
  parseStatementListItem_(type) {
    // Declaration
    switch (type) {
      case LET:
      case CONST:
        if (this.options_.blockBinding) {
          return this.parseVariableStatement_();
        }
        break;

      case CLASS:
        if (this.options_.classes) {
          return this.parseClassDeclaration_();
        }
        break;

      case FUNCTION:
        return this.parseFunctionDeclaration_();
    }

    // Statement
    return this.parseStatementWithType_(type);
  }

  parseModule() {
    let start = this.getTreeStartLocation_();
    let fs = this.pushFunctionState_(FUNCTION_STATE_MODULE);
    let scriptItemList = this.parseModuleItemList_();
    this.eat_(END_OF_FILE);
    this.popFunctionState_(fs);
    return new Module(this.getTreeLocation_(start), scriptItemList, null);
  }

  parseModuleItemList_() {
    this.languageMode_ = STRICT_MODE;
    let result = [];
    let type;
    let checkDirective = true;

    while ((type = this.peekType_()) !== END_OF_FILE) {
      let statement = this.parseModuleItem_(type);
      if (checkDirective) {
        checkDirective = this.checkDirective_(statement);
      }
      result.push(statement);
    }
    return result;
  }

  parseModuleItem_(type) {
    switch (type) {
      case IMPORT:
        return this.parseImportDeclaration_();
      case EXPORT:
        return this.parseExportDeclaration_();
      case AT:
        if (this.options_.annotations)
          return this.parseAnnotatedDeclarations_(true);
        break;
    }
    return this.parseStatementListItem_(type);
  }

  parseModuleSpecifier_() {
    // ModuleSpecifier :
    //   StringLiteral
    let start = this.getTreeStartLocation_();
    let token = this.eat_(STRING);
    return new ModuleSpecifier(this.getTreeLocation_(start), token);
  }

  // ClassDeclaration
  // ImportDeclaration
  // ExportDeclaration
  // Statement (other than BlockStatement)
  // FunctionDeclaration

  // ImportDeclaration ::= "import" ImportDeclaration

  /**
   * @return {NameSpaceImport}
   */
  parseNameSpaceImport_() {
    let start = this.getTreeStartLocation_();
    this.eat_(STAR);
    this.eatId_(AS);
    let binding = this.parseImportedBinding_();
    return new NameSpaceImport(this.getTreeLocation_(start), binding);
  }

  /**
   * @return {ParseTree}
   * @private
   */
  parseImportDeclaration_() {
    let start = this.getTreeStartLocation_();
    this.eat_(IMPORT);

    let importClause = null;
    if (!this.peek_(STRING)) {
      importClause = this.parseImportClause_(true);
      this.eatId_(FROM);
    }
    let moduleSpecifier = this.parseModuleSpecifier_();
    this.eatPossibleImplicitSemiColon_();
    return new ImportDeclaration(this.getTreeLocation_(start),
                                 importClause, moduleSpecifier);
  }

  parseImportClause_(allowImportedDefaultBinding) {
    switch (this.peekType_()) {
      case STAR:
        return this.parseNameSpaceImport_();
      case OPEN_CURLY:
        return this.parseImportSpecifierSet_();
      case IDENTIFIER:
        if (allowImportedDefaultBinding) {
          let start = this.getTreeStartLocation_();
          let importedBinding = this.parseImportedBinding_();
          if (this.eatIf_(COMMA)) {
            let second = this.parseImportClause_(false);
            return new ImportClausePair(this.getTreeLocation_(start),
                                        importedBinding, second);
          }
          return importedBinding;
        }
        break;
    }
    return this.parseUnexpectedToken_(this.peekToken_());
  }

  // https://bugs.ecmascript.org/show_bug.cgi?id=2287
  // ImportClause :
  //   ImportedBinding
  //   NamedImports

  parseImportSpecifierSet_() {
    let start = this.getTreeStartLocation_();
    let specifiers = [];
    this.eat_(OPEN_CURLY);
    while (!this.peek_(CLOSE_CURLY) && !this.isAtEnd()) {
      specifiers.push(this.parseImportSpecifier_());
      if (!this.eatIf_(COMMA))
        break;
    }
    this.eat_(CLOSE_CURLY);

    return new ImportSpecifierSet(this.getTreeLocation_(start), specifiers);
  }

  parseImportedBinding_() {
    let start = this.getTreeStartLocation_();
    let binding = this.parseBindingIdentifier_();
    return new ImportedBinding(this.getTreeLocation_(start), binding);
  }

  // ImportSpecifier ::= IdentifierName ("as" Identifier)?
  //                     Identifier "as" Identifier
  /**
   * @return {ParseTree}
   * @private
   */
  parseImportSpecifier_() {
    let start = this.getTreeStartLocation_();
    let token = this.peekToken_();
    let isKeyword = token.isKeyword();
    let binding;
    let name = this.eatIdName_();
    if (isKeyword || this.peekPredefinedString_(AS)) {
      this.eatId_(AS);
      binding = this.parseImportedBinding_();
    } else {
      binding = new ImportedBinding(name.location,
          new BindingIdentifier(name.location, name));
      name = null;
    }
    return new ImportSpecifier(this.getTreeLocation_(start), binding, name);
  }

  // export VariableStatement
  // export FunctionDeclaration
  // export ConstStatement
  // export ClassDeclaration

  /**
   * @return {ParseTree}
   * @private
   */
  parseExportDeclaration_() {
    let start = this.getTreeStartLocation_();
    this.eat_(EXPORT);
    let exportTree;
    let annotations = this.popAnnotations_();
    let type = this.peekType_();
    switch (type) {
      case CONST:
      case LET:
        if (this.options_.blockBinding) {
          exportTree = this.parseVariableStatement_();
          break;
        }
        return this.parseUnexpectedToken_(this.peekToken_());
      case VAR:
        exportTree = this.parseVariableStatement_();
        break;
      case FUNCTION:
        exportTree = this.parseFunctionDeclaration_();
        break;
      case CLASS:
        exportTree = this.parseClassDeclaration_();
        break;
      case DEFAULT:
        exportTree = this.parseExportDefault_();
        break;
      case OPEN_CURLY:
      case STAR:
        exportTree = this.parseNamedExport_();
        break;
      case IDENTIFIER:
        if (this.options_.asyncFunctions && this.peekPredefinedString_(ASYNC)) {
          let asyncToken = this.eatId_();
          exportTree = this.parseAsyncFunctionDeclaration_(asyncToken);
        } else if (this.options_.exportFromExtended) {
          exportTree = this.parseNamedExport_();
        }
        break;
      default:
        return this.parseUnexpectedToken_(this.peekToken_());
    }
    return new ExportDeclaration(this.getTreeLocation_(start), exportTree,
                                 annotations);
  }

  parseExportDefault_() {
    // export default [lookahead ∉ {function, class, from}] AssignmentExpression[In] ;
    // export default AssignmentExpression ;
    let start = this.getTreeStartLocation_();
    let defaultToken = this.eat_(DEFAULT);
    if (this.options_.exportFromExtended && this.peekPredefinedString_(FROM)) {
      let idName = new IdentifierToken(defaultToken.location, DEFAULT);
      let namedExport = new ForwardDefaultExport(this.getTreeLocation_(start), idName);
      this.eatId_(FROM);
      let moduleSpecifier = this.parseModuleSpecifier_();

      return new NamedExport(this.getTreeLocation_(start), namedExport, moduleSpecifier);
    }

    let exportValue;
    switch (this.peekType_()) {
      case FUNCTION: {
        // Use FunctionExpression as a cover grammar. If it has a name it is
        // treated as a declaration.
        let tree = this.parseFunctionExpression_();
        if (tree.name) {
          tree = new FunctionDeclaration(tree.location, tree.name,
                                         tree.functionKind, tree.parameterList,
                                         tree.typeAnnotation, tree.annotations,
                                         tree.body);
        }
        exportValue = tree;
        break;
      }
      case CLASS: {
        if (!this.options_.classes) {
          return this.parseSyntaxError_('Unexpected reserved word');
        }

        // Use ClassExpression as a cover grammar. If it has a name it is
        // treated as a declaration.
        let tree = this.parseClassExpression_();
        if (tree.name) {
          tree = new ClassDeclaration(tree.location, tree.name,
                                      tree.superClass, tree.elements,
                                      tree.annotations);
        }
        exportValue = tree;
        break;
      }
      default:
        exportValue = this.parseAssignmentExpression_(ALLOW_IN);
        this.eatPossibleImplicitSemiColon_();
    }

    return new ExportDefault(this.getTreeLocation_(start), exportValue);
  }

  parseNamedExport_() {
    // NamedExport ::=
    //   "*" "from" ModuleSpecifier
    //   ExportSpecifierSet
    //   "*" "from" ModuleSpecifier
    //   "*" "as" Identifier "from" ModuleSpecifier
    //   Identifier "from" ModuleSpecifier
    let start = this.getTreeStartLocation_();
    let exportClause, moduleSpecifier = null;

    switch (this.peekType_()) {
      case OPEN_CURLY:
        exportClause = this.parseExportSpecifierSet_();
        if (this.peekPredefinedString_(FROM)) {
          this.eatId_(FROM);
          moduleSpecifier = this.parseModuleSpecifier_();
        } else {
          // When there is no `from` the left hand side may not be a keyword
          // since it references a local binding.
          //
          //   export {notAKeyword as keywordOK};
          //
          this.validateExportSpecifierSet_(exportClause);
        }
        break;

      case IDENTIFIER:
        exportClause = this.parseForwardDefaultExport_();
        this.eatId_(FROM);
        moduleSpecifier = this.parseModuleSpecifier_();
        break;

      case STAR:
        exportClause = this.parseExportStar_();
        this.eatId_(FROM);
        moduleSpecifier = this.parseModuleSpecifier_();
        break;
    }

    this.eatPossibleImplicitSemiColon_();

    return new NamedExport(this.getTreeLocation_(start), exportClause,
                           moduleSpecifier);
  }

  parseExportStar_() {
    // *
    // * as IdentiferName
    let start = this.getTreeStartLocation_();
    this.eat_(STAR);
    if (this.peekPredefinedString_(AS)) {
      this.eatId_(AS);
      let name = this.eatIdName_();
      return new NameSpaceExport(this.getTreeLocation_(start), name);
    }
    return new ExportStar(this.getTreeLocation_(start));
  }

  parseExportSpecifierSet_() {
    // ExportSpecifierSet ::=
    //     "{" ExportSpecifier ("," ExportSpecifier)* ","? "}"

    let start = this.getTreeStartLocation_();
    this.eat_(OPEN_CURLY);
    let specifiers = [this.parseExportSpecifier_()];
    while (this.eatIf_(COMMA)) {
      if (this.peek_(CLOSE_CURLY))
        break;
      specifiers.push(this.parseExportSpecifier_());
    }
    this.eat_(CLOSE_CURLY);

    return new ExportSpecifierSet(this.getTreeLocation_(start), specifiers);
  }

  // ExportSpecifier :
  //   Identifier
  //   Identifier "as" IdentifierName
  parseExportSpecifier_() {
    // ExportSpecifier ::= IdentifierName
    //     | IdentifierName "as" IdentifierName

    let start = this.getTreeStartLocation_();
    let lhs = this.eatIdName_();
    let rhs = null;
    if (this.peekPredefinedString_(AS)) {
      this.eatId_();
      rhs = this.eatIdName_();
    }
    return new ExportSpecifier(this.getTreeLocation_(start), lhs, rhs);
  }

  parseForwardDefaultExport_() {
    // export IdentifierName from 'module'
    let start = this.getTreeStartLocation_();
    let idName = this.eatIdName_();
    return new ForwardDefaultExport(this.getTreeLocation_(start), idName);
  }

  validateExportSpecifierSet_(tree) {
    for (let i = 0; i < tree.specifiers.length; i++) {
      let specifier = tree.specifiers[i];
      // These are represented as IdentifierTokens because we used eatIdName.
      if (getKeywordType(specifier.lhs.value)) {
        this.reportError_(specifier.lhs.location,
            `Unexpected token ${specifier.lhs.value}`);
      }
    }
  }

  peekId_(type) {
    if (type === IDENTIFIER)
      return true;
    if (this.isStrictMode_())
      return false;
    return this.peekToken_().isStrictKeyword();
  }

  peekIdName_(token) {
    return token.type === IDENTIFIER || token.isKeyword();
  }

  parseClassShared_(constr) {
    let start = this.getTreeStartLocation_();
    let languageMode = this.languageMode_;
    this.restrictLanguageMode_(STRICT_MODE);
    this.eat_(CLASS);
    let name = null;
    let typeParameters = null;
    let annotations = [];
    // Name is optional for ClassExpression
    if (constr === ClassDeclaration ||
        !this.peek_(EXTENDS) && !this.peek_(OPEN_CURLY)) {
      name = this.parseBindingIdentifier_();
      if (this.options_.types) {
        typeParameters = this.parseTypeParametersOpt_();
      }
      annotations = this.popAnnotations_();
    }
    let superClass = null;
    if (this.eatIf_(EXTENDS)) {
      superClass = this.parseLeftHandSideExpression_();
      superClass = this.coverFormalsToParenExpression_(superClass);
    }
    this.eat_(OPEN_CURLY);
    let elements = this.parseClassElements_(superClass);
    this.eat_(CLOSE_CURLY);
    this.languageMode_ = languageMode;
    return new constr(this.getTreeLocation_(start), name, superClass,
                      elements, annotations, typeParameters);
  }

  /**
   * @return {ParseTree}
   * @private
   */
  parseClassDeclaration_() {
    return this.parseClassShared_(ClassDeclaration);
  }

  /**
   * @return {ParseTree}
   * @private
   */
  parseClassExpression_() {
    return this.parseClassShared_(ClassExpression);
  }

  /**
   * @return {Array.<ParseTree>}
   * @private
   */
  parseClassElements_(derivedClass) {
    let result = [];

    while (true) {
      let type = this.peekType_();
      if (type === SEMI_COLON) {
        this.nextToken_();
      } else if (this.peekClassElement_(this.peekType_())) {
        result.push(this.parseClassElement_(derivedClass));
      } else {
        break;
      }
    }

    return result;
  }

  peekClassElement_(type) {
    // PropertyName covers get, set and static too.
    return this.peekPropertyName_(type) ||
        type === STAR && this.options_.generators ||
        type === AT && this.options_.annotations;
  }

  // PropertyName :
  //   LiteralPropertyName
  //   ComputedPropertyName
  parsePropertyName_() {
    if (this.peek_(OPEN_SQUARE))
      return this.parseComputedPropertyName_()
    return this.parseLiteralPropertyName_();
  }

  parseLiteralPropertyName_() {
    let start = this.getTreeStartLocation_();
    let token = this.nextToken_();
    return new LiteralPropertyName(this.getTreeLocation_(start), token);
  }

  // ComputedPropertyName :
  //   [ AssignmentExpression ]
  parseComputedPropertyName_() {
    let start = this.getTreeStartLocation_();
    this.eat_(OPEN_SQUARE);
    let expression = this.parseAssignmentExpression_(ALLOW_IN);
    this.eat_(CLOSE_SQUARE);

    return new ComputedPropertyName(this.getTreeLocation_(start), expression);
  }

  /**
   * Parses a single statement. This statement might be a top level statement
   * in a Script or a Module as well as any other statement allowed in a
   * FunctionBody.
   * @return {ParseTree}
   */
  parseStatement() {
    // Allow return, yield and await.
    let fs = this.pushFunctionState_(FUNCTION_STATE_LENIENT);
    let result = this.parseModuleItem_(this.peekType_());
    this.popFunctionState_(fs);
    return result;
  }

  /**
   * Parses one or more statements. These might be top level statements in a
   * Script or a Module as well as any other statement allowed in a
   * FunctionBody.
   * @return {Array.<ParseTree>}
   */
  parseStatements() {
    // Allow return, yield and await.
    let fs = this.pushFunctionState_(FUNCTION_STATE_LENIENT);
    let result = this.parseModuleItemList_();
    this.popFunctionState_(fs);
    return result;
  }

  parseStatement_() {
    return this.parseStatementWithType_(this.peekType_());
  }

  parseSubStatement_() {
    let type = this.peekType_();
    if (type === SEMI_COLON && this.isStrongMode_()) {
      this.reportError_('Empty sub statements are not allowed in strong mode.' +
                        ' Please use {} instead.');
    }
    return this.parseStatementWithType_(type);
  }

  /**
   * @return {ParseTree}
   * @private
   */
  parseStatementWithType_(type) {
    switch (type) {
      // Most common first (based on building Traceur).
      case RETURN:
        return this.parseReturnStatement_();
      case VAR:
        return this.parseVariableStatement_();
      case IF:
        return this.parseIfStatement_();
      case FOR:
        return this.parseForStatement_();
      case BREAK:
        return this.parseBreakStatement_();
      case SWITCH:
        return this.parseSwitchStatement_();
      case THROW:
        return this.parseThrowStatement_();
      case WHILE:
        return this.parseWhileStatement_();

      // Rest are just alphabetical order.
      case AT:
        if (this.options_.annotations)
          return this.parseAnnotatedDeclarations_(false);
        break;
      case CONTINUE:
        return this.parseContinueStatement_();
      case DEBUGGER:
        return this.parseDebuggerStatement_();
      case DO:
        return this.parseDoWhileStatement_();
      case OPEN_CURLY:
        return this.parseBlock_();
      case SEMI_COLON:
        return this.parseEmptyStatement_();
      case TRY:
        return this.parseTryStatement_();
      case WITH:
        return this.parseWithStatement_();
      case INTERFACE:
        // TODO(arv): This should only be allowed at the top level.
        if (this.options_.types) {
          return this.parseInterfaceDeclaration_();
        }
    }
    return this.parseFallThroughStatement_();
  }

  // 13 Function Definition
  /**
   * @return {ParseTree}
   * @private
   */
  parseFunctionDeclaration_() {
    return this.parseFunction_(FunctionDeclaration);
  }

  /**
   * @return {ParseTree}
   * @private
   */
  parseFunctionExpression_() {
    return this.parseFunction_(FunctionExpression);
  }

  parseAsyncFunctionDeclaration_(asyncToken) {
    return this.parseAsyncFunction_(asyncToken, FunctionDeclaration);
  }

  parseAsyncFunctionExpression_(asyncToken) {
    return this.parseAsyncFunction_(asyncToken, FunctionExpression);
  }

  parseAsyncFunction_(asyncToken, ctor) {
    let start = asyncToken.location.start;
    this.eat_(FUNCTION);
    let kind = FUNCTION_STATE_FUNCTION | FUNCTION_STATE_ASYNC;
    if (this.options_.asyncGenerators && this.peek_(STAR)) {
      kind |= FUNCTION_STATE_GENERATOR;
      this.eat_(STAR);
      asyncToken = new IdentifierToken(asyncToken.location, ASYNC_STAR);
    }
    let fs = this.pushFunctionState_(kind);
    let f = this.parseFunction2_(start, asyncToken, ctor);
    this.popFunctionState_(fs);
    return f;
  }

  parseFunction_(ctor) {
    let start = this.getTreeStartLocation_();
    this.eat_(FUNCTION);
    let functionKind = null;
    let kind = FUNCTION_STATE_FUNCTION;
    if (this.options_.generators && this.peek_(STAR)) {
      functionKind = this.eat_(STAR);
      kind |= FUNCTION_STATE_GENERATOR;
    }
    let fs = this.pushFunctionState_(kind);
    let f = this.parseFunction2_(start, functionKind, ctor);
    this.popFunctionState_(fs);
    return f;
  }

  parseFunction2_(start, functionKind, ctor) {
    let name = null;
    let annotations = [];
    if (ctor === FunctionDeclaration ||
        this.peekBindingIdentifier_(this.peekType_())) {
      name = this.parseBindingIdentifier_();
      annotations = this.popAnnotations_();
    }

    this.eat_(OPEN_PAREN);
    let parameters = this.parseFormalParameters_();
    this.eat_(CLOSE_PAREN);

    let typeAnnotation = this.parseTypeAnnotationOpt_();
    let body = this.parseFunctionBody_(parameters);
    return new ctor(this.getTreeLocation_(start), name, functionKind,
                    parameters, typeAnnotation, annotations, body);
  }

  peekRest_(type) {
    return type === DOT_DOT_DOT && this.options_.restParameters;
  }

  /**
   * @return {FormalParameterList}
   * @private
   */
  parseFormalParameters_() {
    // FormalParameterList :
    //   [empty]
    //   FunctionRestParameter
    //   FormalsList
    //   FormalsList , FunctionRestParameter
    //
    // FunctionRestParameter :
    //   ... BindingIdentifier
    //
    // FormalsList :
    //   FormalParameter
    //   FormalsList , FormalParameter
    //
    // FormalParameter :
    //   BindingElement
    //
    // BindingElement :
    //   SingleNameBinding
    //   BindingPattern Initializeropt
    let start = this.getTreeStartLocation_();
    let formals = [];
    this.pushAnnotations_();
    let type = this.peekType_();
    if (this.peekRest_(type)) {
      formals.push(this.parseFormalRestParameter_());
    } else {
      if (this.peekFormalParameter_(this.peekType_()))
        formals.push(this.parseFormalParameter_(INITIALIZER_OPTIONAL));

      while (this.eatIf_(COMMA)) {
        this.pushAnnotations_();
        if (this.peekRest_(this.peekType_())) {
          formals.push(this.parseFormalRestParameter_());
          break;
        }
        formals.push(this.parseFormalParameter_(INITIALIZER_OPTIONAL));
      }
    }

    return new FormalParameterList(this.getTreeLocation_(start), formals);
  }

  peekFormalParameter_(type) {
    return this.peekBindingElement_(type);
  }

  parseFormalParameter_(initializerAllowed) {
    let start = this.getTreeStartLocation_();
    let binding = this.parseBindingElementBinding_();
    let typeAnnotation = this.parseTypeAnnotationOpt_();
    let initializer = this.parseBindingElementInitializer_(initializerAllowed);

    return new FormalParameter(this.getTreeLocation_(start),
        new BindingElement(this.getTreeLocation_(start), binding, initializer),
        typeAnnotation, this.popAnnotations_());
  }

  parseFormalRestParameter_() {
    let start = this.getTreeStartLocation_();
    let restParameter = this.parseRestParameter_();
    let typeAnnotation = this.parseTypeAnnotationOpt_();
    return new FormalParameter(this.getTreeLocation_(start), restParameter,
        typeAnnotation, this.popAnnotations_());
  }

  parseRestParameter_() {
    let start = this.getTreeStartLocation_();
    this.eat_(DOT_DOT_DOT);
    let id = this.parseBindingIdentifier_();
    let typeAnnotation = this.parseTypeAnnotationOpt_();
    return new RestParameter(this.getTreeLocation_(start), id, typeAnnotation);
  }

  /**
   * @return {Block}
   * @private
   */
  parseFunctionBody_(params) {
    let start = this.getTreeStartLocation_();
    this.eat_(OPEN_CURLY);

    let languageMode = this.languageMode_;
    let result = this.parseStatementList_(languageMode < STRONG_MODE);

<<<<<<< HEAD
    if (!languageMode && this.isStrictMode_() && params)
=======
    if (!strictMode && this.strictMode_)
>>>>>>> 2a588165
      StrictParams.visit(params, this.errorReporter_);

    this.languageMode_ = languageMode;

    this.eat_(CLOSE_CURLY);
    return new FunctionBody(this.getTreeLocation_(start), result);
  }

  /**
   * @return {SpreadExpression}
   * @private
   */
  parseSpreadExpression_() {
    let start = this.getTreeStartLocation_();
    this.eat_(DOT_DOT_DOT);
    let operand = this.parseAssignmentExpression_(ALLOW_IN);
    return new SpreadExpression(this.getTreeLocation_(start), operand);
  }

  // 12.1 Block
  /**
   * @return {Block}
   * @private
   */
  parseBlock_() {
    let start = this.getTreeStartLocation_();
    this.eat_(OPEN_CURLY);
    let result = this.parseStatementList_(false);
    this.eat_(CLOSE_CURLY);
    return new Block(this.getTreeLocation_(start), result);
  }

  // 12.2 Variable Statement
  /**
   * @return {VariableStatement}
   * @private
   */
  parseVariableStatement_() {
    let start = this.getTreeStartLocation_();
    let declarations =
        this.parseVariableDeclarationList_(ALLOW_IN, INITIALIZER_REQUIRED);
    this.checkInitializers_(declarations);
    this.eatPossibleImplicitSemiColon_();
    return new VariableStatement(this.getTreeLocation_(start), declarations);
  }

  /**
   * @param {boolean} allowIn
   * @param {boolean} initializerRequired Whether destructuring requires an
   *     initializer
   * @return {VariableDeclarationList}
   * @private
   */
  parseVariableDeclarationList_(allowIn, initializerRequired) {
    let type = this.peekType_();

    switch (type) {
      case CONST:
      case LET:
      case VAR:
        this.nextToken_();
        break;
      default:
        throw Error('unreachable');
    }

    if (this.isStrongMode_() && type === VAR) {
      this.reportError_('var is not allowed in strong mode. ' +
                        'Please use let or const instead.');
    }

    let start = this.getTreeStartLocation_();
    let declarations = [];

    declarations.push(this.parseVariableDeclaration_(type, allowIn,
                                                     initializerRequired));
    while (this.eatIf_(COMMA)) {
      declarations.push(this.parseVariableDeclaration_(type, allowIn,
                                                       initializerRequired));
    }
    return new VariableDeclarationList(
        this.getTreeLocation_(start), type, declarations);
  }

  /**
   * VariableDeclaration :
   *   BindingIdentifier Initializeropt
   *   BindingPattern Initializer
   *
   * VariableDeclarationNoIn :
   *   BindingIdentifier InitializerNoInopt
   *   BindingPattern InitializerNoIn
   *
   * @param {TokenType} binding
   * @param {boolean} noIn
   * @param {boolean} initializerRequired
   * @return {VariableDeclaration}
   * @private
   */
  parseVariableDeclaration_(binding, noIn, initializerRequired) {
    let initRequired = initializerRequired !== INITIALIZER_OPTIONAL;
    let start = this.getTreeStartLocation_();

    let lvalue;
    let typeAnnotation;
    if (this.peekPattern_(this.peekType_())) {
      lvalue = this.parseBindingPattern_();
      typeAnnotation = null;
    } else {
      lvalue = this.parseBindingIdentifier_();
      typeAnnotation = this.parseTypeAnnotationOpt_();
    }

    let init = null;
    if (this.peek_(EQUAL))
      init = this.parseInitializer_(noIn);
    else if (lvalue.isPattern() && initRequired)
      this.reportError_('destructuring must have an initializer');

    return new VariableDeclaration(this.getTreeLocation_(start), lvalue,
        typeAnnotation, init);
  }

  /**
   * @param {boolean} allowIn
   * @return {ParseTree}
   * @private
   */
  parseInitializer_(allowIn) {
    this.eat_(EQUAL);
    return this.parseAssignmentExpression_(allowIn);
  }

  parseInitializerOpt_(allowIn) {
    if (this.eatIf_(EQUAL))
      return this.parseAssignmentExpression_(allowIn);
    return null;
  }

  // 12.3 Empty Statement
  /**
   * @return {EmptyStatement}
   * @private
   */
  parseEmptyStatement_() {
    let start = this.getTreeStartLocation_();
    this.eat_(SEMI_COLON);
    return new EmptyStatement(this.getTreeLocation_(start));
  }

  /**
   * @return {ExpressionStatement|LabelledStatement}
   * @private
   */
  parseFallThroughStatement_() {
    // ExpressionStatement :
    //   [lookahead ∉ {{, function, class, let [}] Expression ;

    let start = this.getTreeStartLocation_();
    let expression;

    switch (this.peekType_()) {
      case OPEN_CURLY:
        return this.parseUnexpectedToken_(this.peekToken_());
      case FUNCTION:
      case CLASS:
        return this.parseUnexpectedReservedWord_(this.peekToken_());
      case LET:
        if (this.peek_(OPEN_SQUARE, 1)) {
          return this.parseSyntaxError_(
              `A statement cannot start with 'let ['`);
        }
    }

    // async [no line terminator] function ...
    if (this.options_.asyncFunctions && this.peekPredefinedString_(ASYNC) &&
        this.peek_(FUNCTION, 1)) {
      // TODO(arv): This look ahead should not be needed.
      let asyncToken = this.eatId_();
      let functionToken = this.peekTokenNoLineTerminator_();
      if (functionToken !== null)
        return this.parseAsyncFunctionDeclaration_(asyncToken);

      expression = new IdentifierExpression(this.getTreeLocation_(start),
                                            asyncToken);
    } else {
      expression = this.parseExpression_(ALLOW_IN);
    }

    if (expression.type === IDENTIFIER_EXPRESSION) {
      // 12.12 Labelled Statement
      if (this.eatIf_(COLON)) {
        let nameToken = expression.identifierToken;
        let statement = this.parseStatement_();
        return new LabelledStatement(this.getTreeLocation_(start), nameToken,
                                     statement);
      }
    }

    this.eatPossibleImplicitSemiColon_();
    return new ExpressionStatement(this.getTreeLocation_(start), expression);
  }

  // 12.5 If Statement
  /**
   * @return {IfStatement}
   * @private
   */
  parseIfStatement_() {
    let start = this.getTreeStartLocation_();
    this.eat_(IF);
    this.eat_(OPEN_PAREN);
    let condition = this.parseExpression_(ALLOW_IN);
    this.eat_(CLOSE_PAREN);
    let ifClause = this.parseSubStatement_();
    let elseClause = null;
    if (this.eatIf_(ELSE)) {
      elseClause = this.parseSubStatement_();
    }
    return new IfStatement(this.getTreeLocation_(start), condition, ifClause, elseClause);
  }

  // 12.6 Iteration Statements

  // 12.6.1 The do-while Statement
  /**
   * @return {ParseTree}
   * @private
   */
  parseDoWhileStatement_() {
    let start = this.getTreeStartLocation_();
    this.eat_(DO);
    let body = this.parseSubStatement_();
    this.eat_(WHILE);
    this.eat_(OPEN_PAREN);
    let condition = this.parseExpression_(ALLOW_IN);
    this.eat_(CLOSE_PAREN);
    this.eatPossibleImplicitSemiColon_();
    return new DoWhileStatement(this.getTreeLocation_(start), body, condition);
  }

  // 12.6.2 The while Statement
  /**
   * @return {ParseTree}
   * @private
   */
  parseWhileStatement_() {
    let start = this.getTreeStartLocation_();
    this.eat_(WHILE);
    this.eat_(OPEN_PAREN);
    let condition = this.parseExpression_(ALLOW_IN);
    this.eat_(CLOSE_PAREN);
    let body = this.parseSubStatement_();
    return new WhileStatement(this.getTreeLocation_(start), condition, body);
  }

  // 12.6.3 The for Statement
  // 12.6.4 The for-in Statement
  // https://github.com/jhusain/asyncgenerator
  /**
   * @return {ParseTree}
   * @private
   */
  parseForStatement_() {
    let start = this.getTreeStartLocation_();
    this.eat_(FOR);
    this.eat_(OPEN_PAREN);

    let type = this.peekType_();
    if (this.peekVariableDeclarationList_(type)) {
      let variables = this.parseVariableDeclarationList_(NO_IN,
                                                         INITIALIZER_OPTIONAL);

      let declarations = variables.declarations;
      if (declarations.length > 1 || containsInitializer(declarations)) {
        return this.parseForStatement2_(start, variables);
      }

      type = this.peekType_();
      if (type === IN) {
        return this.parseForInStatement_(start, variables);
      } else if (this.peekOf_()) {
        return this.parseForOfStatement_(start, variables);
      } else if (this.allowForOn_ && this.peekOn_()) {
        return this.parseForOnStatement_(start, variables);
      } else {
        // for statement: const must have initializers
        this.checkInitializers_(variables);
        return this.parseForStatement2_(start, variables);
      }
    }

    if (type === SEMI_COLON) {
      return this.parseForStatement2_(start, null);
    }

    let coverInitializedNameCount = this.coverInitializedNameCount_;
    let initializer = this.parseExpressionAllowPattern_(NO_IN);
    type = this.peekType_();
    if (initializer.isLeftHandSideExpression() &&
        (type === IN || this.peekOf_() ||
         this.allowForOn_ && this.peekOn_())) {
      initializer = this.transformLeftHandSideExpression_(initializer);
      if (this.peekOf_()) {
        return this.parseForOfStatement_(start, initializer);
      } else if (this.allowForOn_ && this.peekOn_()) {
        return this.parseForOnStatement_(start, initializer);
      }
      return this.parseForInStatement_(start, initializer);
    }

    this.ensureNoCoverInitializedNames_(initializer, coverInitializedNameCount);

    return this.parseForStatement2_(start, initializer);
  }

  peekOf_() {
    return this.options_.forOf && this.peekPredefinedString_(OF);
  }

  peekOn_() {
    return this.options_.forOn && this.peekPredefinedString_(ON);
  }

  // The for-each Statement
  // for  (  { let | let | const }  identifier  of  expression  )  statement
  /**
   * @param {SourcePosition} start
   * @param {ParseTree} initializer
   * @return {ParseTree}
   * @private
   */
  parseForOfStatement_(start, initializer) {
    this.eatId_(); // of
    let collection = this.parseExpression_(ALLOW_IN);
    this.eat_(CLOSE_PAREN);
    let body = this.parseSubStatement_();
    return new ForOfStatement(this.getTreeLocation_(start), initializer,
                              collection, body);
  }

  // The for-on Statement
  // for  (  { let | let | const }  identifier  on  expression  )  statement
  /**
   * @param {SourcePosition} start
   * @param {ParseTree} initializer
   * @return {ParseTree}
   * @private
   */
  parseForOnStatement_(start, initializer) {
    this.eatId_(); // on
    let observable = this.parseExpression_(ALLOW_IN);
    this.eat_(CLOSE_PAREN);
    let body = this.parseSubStatement_();
    return new ForOnStatement(this.getTreeLocation_(start), initializer,
                              observable, body);
  }

  /**
   * Checks variable declaration in variable and for statements.
   *
   * @param {VariableDeclarationList} variables
   * @return {void}
   * @private
   */
  checkInitializers_(variables) {
    if (this.options_.blockBinding &&
        variables.declarationType === CONST) {
      let type = variables.declarationType;
      for (let i = 0; i < variables.declarations.length; i++) {
        if (!this.checkInitializer_(type, variables.declarations[i])) {
          break;
        }
      }
    }
  }

  /**
   * Checks variable declaration
   *
   * @param {TokenType} type
   * @param {VariableDeclaration} declaration
   * @return {boolan} Whether the initializer is correct.
   * @private
   */
  checkInitializer_(type, declaration) {
    if (this.options_.blockBinding && type === CONST &&
        declaration.initializer === null) {
      this.reportError_('const variables must have an initializer');
      return false;
    }
    return true;
  }

  /**
   * @return {boolean}
   * @private
   */
  peekVariableDeclarationList_(type) {
    switch (type) {
      case VAR:
        return true;
      case CONST:
      case LET:
        return this.options_.blockBinding;
      default:
        return false;
    }
  }

  // 12.6.3 The for Statement
  /**
   * @param {SourcePosition} start
   * @param {ParseTree} initializer
   * @return {ParseTree}
   * @private
   */
  parseForStatement2_(start, initializer) {
    this.eat_(SEMI_COLON);

    let condition = null;
    if (!this.peek_(SEMI_COLON)) {
      condition = this.parseExpression_(ALLOW_IN);
    }
    this.eat_(SEMI_COLON);

    let increment = null;
    if (!this.peek_(CLOSE_PAREN)) {
      increment = this.parseExpression_(ALLOW_IN);
    }
    this.eat_(CLOSE_PAREN);
    let body = this.parseSubStatement_();
    return new ForStatement(this.getTreeLocation_(start), initializer,
                            condition, increment, body);
  }

  // 12.6.4 The for-in Statement
  /**
   * @param {SourcePosition} start
   * @param {ParseTree} initializer
   * @return {ParseTree}
   * @private
   */
  parseForInStatement_(start, initializer) {
    if (this.isStrongMode_()) {
      this.reportError_('for in loops are not allowed in strong mode');
    }
    this.eat_(IN);
    let collection = this.parseExpression_(ALLOW_IN);
    this.eat_(CLOSE_PAREN);
    let body = this.parseSubStatement_();
    return new ForInStatement(this.getTreeLocation_(start), initializer,
                              collection, body);
  }

  // 12.7 The continue Statement
  /**
   * @return {ParseTree}
   * @private
   */
  parseContinueStatement_() {
    let start = this.getTreeStartLocation_();
    this.eat_(CONTINUE);
    let name = null;
    if (!this.peekImplicitSemiColon_(this.peekType_())) {
      name = this.eatIdOpt_();
    }
    this.eatPossibleImplicitSemiColon_();
    return new ContinueStatement(this.getTreeLocation_(start), name);
  }

  // 12.8 The break Statement
  /**
   * @return {ParseTree}
   * @private
   */
  parseBreakStatement_() {
    let start = this.getTreeStartLocation_();
    this.eat_(BREAK);
    let name = null;
    if (!this.peekImplicitSemiColon_(this.peekType_())) {
      name = this.eatIdOpt_();
    }
    this.eatPossibleImplicitSemiColon_();
    return new BreakStatement(this.getTreeLocation_(start), name);
  }

  //12.9 The return Statement
  /**
   * @return {ParseTree}
   * @private
   */
  parseReturnStatement_() {
    let start = this.getTreeStartLocation_();
    if (this.functionState_.isTopMost()) {
      this.reportError_('Illegal return statement');
    }
    this.eat_(RETURN);
    let expression = null;
    if (!this.peekImplicitSemiColon_(this.peekType_())) {
      expression = this.parseExpression_(ALLOW_IN);
    }
    this.eatPossibleImplicitSemiColon_();
    return new ReturnStatement(this.getTreeLocation_(start), expression);
  }

  // Harmony: The yield Statement
  //  yield  [expression];
  /**
   * @return {ParseTree}
   * @private
   */
  parseYieldExpression_() {
    let start = this.getTreeStartLocation_();
    this.eat_(YIELD);
    let expression = null;
    let isYieldFor = false;
    if (!this.peekImplicitSemiColon_(this.peekType_())) {
      isYieldFor = this.eatIf_(STAR);
      expression = this.parseAssignmentExpression_(ALLOW_IN);
    }

    return new YieldExpression(
        this.getTreeLocation_(start), expression, isYieldFor);
  }

  // 12.10 The with Statement
  /**
   * @return {ParseTree}
   * @private
   */
  parseWithStatement_() {
    if (this.isStrictMode_())
      this.reportError_('Strict mode code may not include a with statement');

    let start = this.getTreeStartLocation_();
    this.eat_(WITH);
    this.eat_(OPEN_PAREN);
    let expression = this.parseExpression_(ALLOW_IN);
    this.eat_(CLOSE_PAREN);
    let body = this.parseSubStatement_();
    return new WithStatement(this.getTreeLocation_(start), expression, body);
  }

  // 12.11 The switch Statement
  /**
   * @return {ParseTree}
   * @private
   */
  parseSwitchStatement_() {
    let start = this.getTreeStartLocation_();
    this.eat_(SWITCH);
    this.eat_(OPEN_PAREN);
    let expression = this.parseExpression_(ALLOW_IN);
    this.eat_(CLOSE_PAREN);
    this.eat_(OPEN_CURLY);
    let caseClauses = this.parseCaseClauses_();
    this.eat_(CLOSE_CURLY);
    return new SwitchStatement(
        this.getTreeLocation_(start), expression, caseClauses);
  }

  /**
   * @return {Array.<ParseTree>}
   * @private
   */
  parseCaseClauses_() {
    let foundDefaultClause = false;
    let clauses = [];

    loop: while (true) {
      let start = this.getTreeStartLocation_();
      switch (this.peekType_()) {
        case CASE: {
          this.nextToken_();
          let expression = this.parseExpression_(ALLOW_IN);
          this.eat_(COLON);
          let statements = this.parseCaseStatementsOpt_();
          clauses.push(new CaseClause(this.getTreeLocation_(start),
                                      expression, statements));
          break;
        }
        case DEFAULT: {
          if (foundDefaultClause) {
            this.reportError_(
                'Switch statements may have at most one default clause');
          } else {
            foundDefaultClause = true;
          }
          this.nextToken_();
          this.eat_(COLON);
          let statements = this.parseCaseStatementsOpt_();
          clauses.push(
              new DefaultClause(this.getTreeLocation_(start), statements));
          break;
        }
        default:
          break loop;
      }
    }

    if (clauses.length <= 1 || !this.isStrongMode_()) {
      return clauses;
    }

    // Strong mode - All but last clause must end with break, continue,
    // return or throw.

    function isValid(tree, breakOk) {
      switch (tree.type) {
        case BREAK_STATEMENT:
          // TODO(arv): break label should be sufficient depending on the label.
          return breakOk;
        case RETURN_STATEMENT:
        case THROW_STATEMENT:
        case CONTINUE_STATEMENT:
          return true;
        case IF_STATEMENT:
          return isValid(tree.ifClause, breakOk) &&
                 tree.elseClause !== null && isValid(tree.elseClause, breakOk);
        case BLOCK:
          return tree.statements.length > 0 &&
              isValid(tree.statements[tree.statements.length - 1], breakOk);
        case SWITCH_STATEMENT: {
          // Last statement is a switch. All branches must exit. There must be
          // a default too.
          let clauses = tree.caseClauses;
          if (clauses.length === 0) {
            return false;
          }
          let foundDefaultClause = false;
          let foundExit = false;
          for (let i = 0; i < clauses.length; i++) {
            let clause = clauses[i];
            if (clause.type === DEFAULT_CLAUSE) {
              foundDefaultClause = true;  // Duplicate default already handled.
            }
            let statements = clause.statements;
            if (statements.length === 0) {
              if (i === clauses.length - 1) {
                // Last clause is not allowed to be fall through here.
                return false;
              }
              continue;
            }
            let lastStatement = statements[statements.length - 1];
            if (isValid(lastStatement, false)) {  // break is not sufficient.
              foundExit = true;
            } else {
              return false;
            }
          }
          return foundDefaultClause && foundExit;
        }
        default:
          return false;
      }
    }

    for (let i = 0; i < clauses.length - 1; i++) {
      let clause = clauses[i];
      if (clause.statements.length === 0) {
        // Empty clause is allowed.
        continue;
      }
      let lastStatement = clause.statements[clause.statements.length - 1];
      if (!isValid(lastStatement, true)) {
        this.reportError_(clauses[i + 1].location,
                          'Fall through is not allowed in strong mode');
      }
    }

    return clauses;
  }

  /**
   * @return {Array.<ParseTree>}
   * @private
   */
  parseCaseStatementsOpt_() {
    // CaseClause :
    //   case Expression : StatementList
    let result = [];
    let type;
    while (true) {
      switch (type = this.peekType_()) {
        case CASE:
        case DEFAULT:
        case CLOSE_CURLY:
        case END_OF_FILE:
          return result;
      }
      if (this.isStrongMode_()) {
        result.push(this.parseStatementWithType_(type));
      } else {
        result.push(this.parseStatementListItem_(type));
      }
    }
  }

  // 12.13 Throw Statement
  /**
   * @return {ParseTree}
   * @private
   */
  parseThrowStatement_() {
    let start = this.getTreeStartLocation_();
    this.eat_(THROW);
    let value = null;
    if (!this.peekImplicitSemiColon_(this.peekType_())) {
      value = this.parseExpression_(ALLOW_IN);
    }
    this.eatPossibleImplicitSemiColon_();
    return new ThrowStatement(this.getTreeLocation_(start), value);
  }

  // 12.14 Try Statement
  /**
   * @return {ParseTree}
   * @private
   */
  parseTryStatement_() {
    let start = this.getTreeStartLocation_();
    this.eat_(TRY);
    let body = this.parseBlock_();
    let catchBlock = null;
    if (this.peek_(CATCH)) {
      catchBlock = this.parseCatch_();
    }
    let finallyBlock = null;
    if (this.peek_(FINALLY)) {
      finallyBlock = this.parseFinallyBlock_();
    }
    if (catchBlock === null && finallyBlock === null) {
      this.reportError_("'catch' or 'finally' expected.");
    }
    return new TryStatement(this.getTreeLocation_(start), body, catchBlock, finallyBlock);
  }

  /**
   * Catch :
   *   catch ( CatchParameter ) Block
   *
   * CatchParameter :
   *   BindingIdentifier
   *   BindingPattern
   *
   * @return {ParseTree}
   * @private
   */
  parseCatch_() {
    let start = this.getTreeStartLocation_();
    let catchBlock;
    this.eat_(CATCH);
    this.eat_(OPEN_PAREN);
    let binding;
    if (this.peekPattern_(this.peekType_()))
      binding = this.parseBindingPattern_();
    else
      binding = this.parseBindingIdentifier_();
    this.eat_(CLOSE_PAREN);
    let catchBody = this.parseBlock_();
    catchBlock = new Catch(this.getTreeLocation_(start), binding,
                           catchBody);
    return catchBlock;
  }

  /**
   * @return {ParseTree}
   * @private
   */
  parseFinallyBlock_() {
    let start = this.getTreeStartLocation_();
    this.eat_(FINALLY);
    let finallyBlock = this.parseBlock_();
    return new Finally(this.getTreeLocation_(start), finallyBlock);
  }

  // 12.15 The Debugger Statement
  /**
   * @return {ParseTree}
   * @private
   */
  parseDebuggerStatement_() {
    let start = this.getTreeStartLocation_();
    this.eat_(DEBUGGER);
    this.eatPossibleImplicitSemiColon_();

    return new DebuggerStatement(this.getTreeLocation_(start));
  }

  // 11.1 Primary Expressions
  /**
   * @return {ParseTree}
   * @private
   */
  parsePrimaryExpression_() {
    switch (this.peekType_()) {
      case CLASS:
        return this.options_.classes ?
            this.parseClassExpression_() :
            this.parseUnexpectedReservedWord_(this.peekToken_());
      case THIS:
        return this.parseThisExpression_();
      case IDENTIFIER: {
        let identifier = this.parseIdentifierExpression_();
        if (this.options_.asyncFunctions &&
            identifier.identifierToken.value === ASYNC) {
          let token = this.peekTokenNoLineTerminator_();
          if (token && token.type === FUNCTION) {
            let asyncToken = identifier.identifierToken;
            return this.parseAsyncFunctionExpression_(asyncToken);
          }
        }
        return identifier;
      }
      case NUMBER:
      case STRING:
      case TRUE:
      case FALSE:
      case NULL:
        return this.parseLiteralExpression_();
      case OPEN_SQUARE:
        return this.parseArrayLiteral_();
      case OPEN_CURLY:
        return this.parseObjectLiteral_();
      case OPEN_PAREN:
        return this.parsePrimaryExpressionStartingWithParen_();
      case SLASH:
      case SLASH_EQUAL:
        return this.parseRegularExpressionLiteral_();
      case NO_SUBSTITUTION_TEMPLATE:
      case TEMPLATE_HEAD:
        if (this.options_.templateLiterals) {
          return this.parseTemplateLiteral_(null);
        }
        break;

      case IMPLEMENTS:
      case INTERFACE:
      case PACKAGE:
      case PRIVATE:
      case PROTECTED:
      case PUBLIC:
      case STATIC:
      case YIELD:
        if (this.isStrictMode_()) {
          this.reportReservedIdentifier_(this.nextToken_());
        }
        return this.parseIdentifierExpression_();

      case END_OF_FILE:
        return this.parseSyntaxError_('Unexpected end of input');
    }

    let token = this.peekToken_();
    if (token.isKeyword()) {
      return this.parseUnexpectedReservedWord_(token);
    }
    return this.parseUnexpectedToken_(token);
  }

  /**
   * @return {SuperExpression}
   * @private
   */
  parseSuperExpression_(isNew) {
    let start = this.getTreeStartLocation_();

    let fs = this.functionState_;
    while (fs && fs.isArrowFunction()) {
      fs = fs.outer;
    }
    if (!fs || !fs.isMethod()) {
      return this.parseSyntaxError_('super is only allowed in methods');
    }

    this.eat_(SUPER);
    let operand = new SuperExpression(this.getTreeLocation_(start));
    let type = this.peekType_();
    if (isNew) {
      // new super() is not allowed so we require a PERIOD or an OPEN_SQUARE.
      if (type === OPEN_SQUARE) {
        return this.parseMemberLookupExpression_(start, operand);
      }
      return this.parseMemberExpression_(start, operand);
    }

    switch (type) {
      case OPEN_SQUARE:
        return this.parseMemberLookupExpression_(start, operand);
      case PERIOD:
        return this.parseMemberExpression_(start, operand);
      case OPEN_PAREN: {
        let superCall = this.parseCallExpression_(start, operand);
        if (!fs.isDerivedConstructor()) {
          this.errorReporter_.reportError(start,
            'super call is only allowed in derived constructor');
        }
        return superCall;
      }
    }

    return this.parseUnexpectedToken_(this.peekToken_());
  }

  /**
   * @return {ThisExpression}
   * @private
   */
  parseThisExpression_() {
    let start = this.getTreeStartLocation_();
    this.eat_(THIS);
    return new ThisExpression(this.getTreeLocation_(start));
  }

  peekBindingIdentifier_(type) {
    return this.peekId_(type);
  }

  parseBindingIdentifier_() {
    let start = this.getTreeStartLocation_();
    let identifier = this.eatId_();
    return new BindingIdentifier(this.getTreeLocation_(start), identifier);
  }

  /**
   * @return {IdentifierExpression}
   * @private
   */
  parseIdentifierExpression_() {
    let start = this.getTreeStartLocation_();
    let identifier = this.eatId_();
    return new IdentifierExpression(this.getTreeLocation_(start), identifier);
  }

  /**
   * Special case of parseIdentifierExpression_ which allows keywords.
   * @return {IdentifierExpression}
   * @private
   */
  parseIdentifierNameExpression_() {
    let start = this.getTreeStartLocation_();
    let identifier = this.eatIdName_();
    return new IdentifierExpression(this.getTreeLocation_(start), identifier);
  }

  /**
   * @return {LiteralExpression}
   * @private
   */
  parseLiteralExpression_() {
    let start = this.getTreeStartLocation_();
    let literal = this.nextLiteralToken_();
    return new LiteralExpression(this.getTreeLocation_(start), literal);
  }

  /**
   * @return {Token}
   * @private
   */
  nextLiteralToken_() {
    return this.nextToken_();
  }

  /**
   * @return {ParseTree}
   * @private
   */
  parseRegularExpressionLiteral_() {
    let start = this.getTreeStartLocation_();
    let literal = this.nextRegularExpressionLiteralToken_();
    return new LiteralExpression(this.getTreeLocation_(start), literal);
  }

  peekSpread_(type) {
    return type === DOT_DOT_DOT && this.options_.spread;
  }

  // 11.1.4 Array Literal Expression
  /**
   * Parse array literal and delegates to {@code parseArrayComprehension_} as
   * needed.
   *
   * ArrayLiteral :
   *   [ Elisionopt ]
   *   [ ElementList ]
   *   [ ElementList , Elisionopt ]
   *
   * ElementList :
   *   Elisionopt AssignmentExpression
   *   Elisionopt ... AssignmentExpression
   *   ElementList , Elisionopt AssignmentExpression
   *   ElementList , Elisionopt SpreadElement
   *
   * Elision :
   *   ,
   *   Elision ,
   *
   * SpreadElement :
   *   ... AssignmentExpression
   *
   * @return {ParseTree}
   * @private
   */
  parseArrayLiteral_() {
    let start = this.getTreeStartLocation_();
    let expression;
    let elements = [];

    this.eat_(OPEN_SQUARE);

    let type = this.peekType_();
    if (type === FOR && this.options_.arrayComprehension)
      return this.parseArrayComprehension_(start);

    while (true) {
      type = this.peekType_();
      if (type === COMMA) {
        if (this.isStrongMode_()) {
          this.reportError_('Arrays with holes are not supported in strong ' +
                            'mode. Please use a Map instead.');
        }
        expression = null;
      } else if (this.peekSpread_(type)) {
        expression = this.parseSpreadExpression_();
      } else if (type === CLOSE_SQUARE || type === END_OF_FILE) {
        break;
      } else {
        expression = this.parseAssignmentExpression_(ALLOW_IN);
      }

      elements.push(expression);

      type = this.peekType_();
      if (type !== CLOSE_SQUARE)
        this.eat_(COMMA);
    }
    this.eat_(CLOSE_SQUARE);
    return new ArrayLiteralExpression(this.getTreeLocation_(start), elements);
  }

  /**
   * Continues parsing array comprehension.
   *
   * ArrayComprehension :
   *   [ Comprehension ]
   *
   * Comprehension :
   *   ForComprehensionClause ComprehensionClause* Expression
   *
   * ComprehensionClause :
   *   ForComprehensionClause
   *   IfComprehensionClause
   *
   * ForComprehensionClause :
   *   for ( ForBinding of Expression )
   *
   * IfComprehensionClause  :
   *   if ( Expression )
   *
   * ForBinding :
   *   BindingIdentifier
   *   BindingPattern
   *
   * @param {Location} start
   * @return {ParseTree}
   */
  parseArrayComprehension_(start) {
    let list = this.parseComprehensionList_();
    let expression = this.parseAssignmentExpression_(ALLOW_IN);
    this.eat_(CLOSE_SQUARE);
    return new ArrayComprehension(this.getTreeLocation_(start),
                                  list, expression);
  }

  parseComprehensionList_() {
    // Must start with for (...)
    let list = [this.parseComprehensionFor_()];
    while (true) {
      let type = this.peekType_();
      switch (type) {
        case FOR:
          list.push(this.parseComprehensionFor_());
          break;
        case IF:
          list.push(this.parseComprehensionIf_());
          break;
        default:
          return list;
      }
    }
  }

  parseComprehensionFor_() {
    let start = this.getTreeStartLocation_();
    this.eat_(FOR);
    this.eat_(OPEN_PAREN);
    let left = this.parseForBinding_();
    this.eatId_(OF);
    let iterator = this.parseExpression_(ALLOW_IN);
    this.eat_(CLOSE_PAREN);
    return new ComprehensionFor(this.getTreeLocation_(start), left, iterator);
  }

  parseComprehensionIf_() {
    let start = this.getTreeStartLocation_();
    this.eat_(IF);
    this.eat_(OPEN_PAREN);
    let expression = this.parseExpression_(ALLOW_IN);
    this.eat_(CLOSE_PAREN);
    return new ComprehensionIf(this.getTreeLocation_(start), expression);
  }

  // 11.1.4 Object Literal Expression
  /**
   * @return {ParseTree}
   * @private
   */
  parseObjectLiteral_() {
    let start = this.getTreeStartLocation_();
    let result = [];

    this.eat_(OPEN_CURLY);
    while (this.peekPropertyDefinition_(this.peekType_())) {
      let propertyDefinition = this.parsePropertyDefinition_();
      result.push(propertyDefinition);
      if (!this.eatIf_(COMMA))
        break;
    }
    this.eat_(CLOSE_CURLY);
    return new ObjectLiteralExpression(this.getTreeLocation_(start), result);
  }

  /**
   * PropertyDefinition :
   *   IdentifierName
   *   CoverInitializedName
   *   PropertyName : AssignmentExpression
   *   MethodDefinition
   */
  parsePropertyDefinition() {
    let fs = this.pushFunctionState_(FUNCTION_STATE_SCRIPT);
    let result = this.parsePropertyDefinition_();
    this.popFunctionState_(fs);
    return result;
  }
  parsePropertyDefinition_() {
    let start = this.getTreeStartLocation_();

    let functionKind = null;
    let isStatic = false;

    if (this.options_.generators && this.options_.propertyMethods &&
        this.peek_(STAR)) {
      let fs = this.pushFunctionState_(
          FUNCTION_STATE_METHOD | FUNCTION_STATE_GENERATOR);
      let m = this.parseGeneratorMethod_(start, isStatic, []);
      this.popFunctionState_(fs);
      return m;
    }

    let token = this.peekToken_();
    let name = this.parsePropertyName_();

    if (this.options_.propertyMethods && this.peek_(OPEN_PAREN)) {
      let fs = this.pushFunctionState_(FUNCTION_STATE_METHOD);
      let m = this.parseMethod_(start, isStatic, functionKind, name, []);
      this.popFunctionState_(fs);
      return m;
    }

    if (this.eatIf_(COLON)) {
      let value = this.parseAssignmentExpression_(ALLOW_IN);
      return new PropertyNameAssignment(this.getTreeLocation_(start), name,
                                        value);
    }

    let type = this.peekType_();
    if (name.type === LITERAL_PROPERTY_NAME) {
      let nameLiteral = name.literalToken;
      if (nameLiteral.value === GET &&
          this.peekPropertyName_(type)) {
        return this.parseGetAccessor_(start, isStatic, []);
      }

      if (nameLiteral.value === SET &&
          this.peekPropertyName_(type)) {
        return this.parseSetAccessor_(start, isStatic, []);
      }

      if (this.options_.asyncFunctions && nameLiteral.value === ASYNC &&
          this.peekPropertyName_(type)) {
        let async = nameLiteral;
        let name = this.parsePropertyName_();
        let fs = this.pushFunctionState_(
            FUNCTION_STATE_METHOD | FUNCTION_STATE_ASYNC);
        let m = this.parseMethod_(start, isStatic, async, name, []);
        this.popFunctionState_(fs);
        return m;
      }

      if (this.options_.propertyNameShorthand &&
<<<<<<< HEAD
          nameLiteral.type === IDENTIFIER ||
          !this.isStrictMode_() && nameLiteral.type === YIELD) {
=======
          (nameLiteral.type === IDENTIFIER ||
           nameLiteral.isStrictKeyword() && !this.strictMode_ ||
           nameLiteral.type === YIELD && this.allowYield_)) {
>>>>>>> 2a588165

        if (this.peek_(EQUAL)) {
          token = this.nextToken_();
          let coverInitializedNameCount = this.coverInitializedNameCount_;
          let expr = this.parseAssignmentExpression_(ALLOW_IN);
          this.ensureNoCoverInitializedNames_(expr, coverInitializedNameCount);

          this.coverInitializedNameCount_++;
          return new CoverInitializedName(this.getTreeLocation_(start),
                                          nameLiteral, token, expr);
        }

        return new PropertyNameShorthand(this.getTreeLocation_(start),
                                         nameLiteral);
      }

      if (this.isStrictMode_() && nameLiteral.isStrictKeyword())
        this.reportReservedIdentifier_(nameLiteral);
    }

    if (name.type === COMPUTED_PROPERTY_NAME)
      token = this.peekToken_();

    return this.parseUnexpectedToken_(token);
  }

  /**
   * ClassElement :
   *   static MethodDefinition
   *   MethodDefinition
   *
   * MethodDefinition :
   *   PropertyName ( FormalParameterList ) { FunctionBody }
   *   * PropertyName ( FormalParameterList ) { FunctionBody }
   *   get PropertyName ( ) { FunctionBody }
   *   set PropertyName ( PropertySetParameterList ) { FunctionBody }
   */
  parseClassElement_(derivedClass) {
    let start = this.getTreeStartLocation_();

    let annotations = this.parseAnnotations_();
    let type = this.peekType_();
    let isStatic = false, functionKind = null;
    switch (type) {
      case STATIC: {
        let staticToken = this.nextToken_();
        type = this.peekType_();
        switch (type) {
          case OPEN_PAREN: {
            let location = this.getTreeLocation_(start);
            let name = new LiteralPropertyName(location, staticToken);
            let fs = this.pushFunctionState_(FUNCTION_STATE_METHOD);
            let m = this.parseMethod_(start, isStatic, functionKind, name,
                                      annotations);
            this.popFunctionState_(fs);
            return m;
          }
          default:
            isStatic = true;
            if (type === STAR && this.options_.generators)
              return this.parseGeneratorMethod_(start, true, annotations);

            return this.parseClassElement2_(start, isStatic, annotations,
                                            derivedClass);
        }
        break;
      }

      case STAR:
        return this.parseGeneratorMethod_(start, isStatic, annotations);

      default:
        return this.parseClassElement2_(start, isStatic, annotations,
                                        derivedClass);
    }
  }

  parseGeneratorMethod_(start, isStatic, annotations) {
    let functionKind = this.eat_(STAR);
    let name = this.parsePropertyName_();
    let fs = this.pushFunctionState_(
        FUNCTION_STATE_METHOD | FUNCTION_STATE_GENERATOR);
    let m = this.parseMethod_(start, isStatic, functionKind, name, annotations);
    this.popFunctionState_(fs);
    return m;
  }

  parseMethod_(start, isStatic, functionKind, name, annotations) {
    this.eat_(OPEN_PAREN);
    let parameterList = this.parseFormalParameters_();
    this.eat_(CLOSE_PAREN);
    let typeAnnotation = this.parseTypeAnnotationOpt_();
    let body = this.parseFunctionBody_(parameterList);
    return new PropertyMethodAssignment(this.getTreeLocation_(start),
        isStatic, functionKind, name, parameterList, typeAnnotation,
        annotations, body, null);
  }

  parsePropertyVariableDeclaration_(start, isStatic, name, annotations) {
    let typeAnnotation = this.parseTypeAnnotationOpt_();
    let initializer = this.parseInitializerOpt_(ALLOW_IN);
    this.eat_(SEMI_COLON);
    return new PropertyVariableDeclaration(this.getTreeLocation_(start),
        isStatic, name, typeAnnotation, annotations, initializer);
  }

  parseClassElement2_(start, isStatic, annotations, derivedClass) {
    let functionKind = null;
    let name = this.parsePropertyName_();
    let type = this.peekType_();

    // TODO(arv): Can we unify this with parsePropertyDefinition_?

    if (name.type === LITERAL_PROPERTY_NAME &&
        name.literalToken.value === GET &&
        this.peekPropertyName_(type)) {
      return this.parseGetAccessor_(start, isStatic, annotations);
    }

    if (name.type === LITERAL_PROPERTY_NAME &&
        name.literalToken.value === SET &&
        this.peekPropertyName_(type)) {
      return this.parseSetAccessor_(start, isStatic, annotations);
    }

    if (this.options_.asyncFunctions &&
        name.type === LITERAL_PROPERTY_NAME &&
        name.literalToken.value === ASYNC &&
        this.peekPropertyName_(type)) {
      let async = name.literalToken;
      name = this.parsePropertyName_();
      let fs = this.pushFunctionState_(
          FUNCTION_STATE_METHOD | FUNCTION_STATE_ASYNC);
      let m = this.parseMethod_(start, isStatic, async, name, annotations);
      this.popFunctionState_(fs);
      return m;
    }

    if (!this.options_.memberVariables || type === OPEN_PAREN) {
      let kind = FUNCTION_STATE_METHOD;
      let isDerivedConstructor = derivedClass && !isStatic &&
          functionKind === null && name.type === LITERAL_PROPERTY_NAME &&
          name.literalToken.value === CONSTRUCTOR;
      if (isDerivedConstructor) {
        kind |= FUNCTION_STATE_DERIVED_CONSTRUCTOR;
      }
      let fs = this.pushFunctionState_(kind);
      let m =
          this.parseMethod_(start, isStatic, functionKind, name, annotations);
      this.popFunctionState_(fs);
      if (isDerivedConstructor) {
        validateConstructor(m, this.errorReporter_);
      }
      return m;
    }

    return this.parsePropertyVariableDeclaration_(start, isStatic, name, annotations);
  }

  parseGetAccessor_(start, isStatic, annotations) {
    let name = this.parsePropertyName_();
    let fs = this.pushFunctionState_(FUNCTION_STATE_METHOD);
    this.eat_(OPEN_PAREN);
    this.eat_(CLOSE_PAREN);
    let typeAnnotation = this.parseTypeAnnotationOpt_();
    let body = this.parseFunctionBody_(null);
    this.popFunctionState_(fs);
    return new GetAccessor(this.getTreeLocation_(start), isStatic, name,
                           typeAnnotation, annotations, body);
  }

  parseSetAccessor_(start, isStatic, annotations) {
    let name = this.parsePropertyName_();
    let fs = this.pushFunctionState_(FUNCTION_STATE_METHOD);
    this.eat_(OPEN_PAREN);
    let parameterList = this.parsePropertySetParameterList_();
    this.eat_(CLOSE_PAREN);
    let body = this.parseFunctionBody_(parameterList);
    this.popFunctionState_(fs);
    return new SetAccessor(this.getTreeLocation_(start), isStatic, name,
                           parameterList, annotations, body);
  }

  /**
   * @return {boolean}
   * @private
   */
  peekPropertyDefinition_(type) {
    return this.peekPropertyName_(type) ||
        type === STAR && this.options_.propertyMethods && this.options_.generators;
  }

  /**
   * @return {boolean}
   * @private
   */
  peekPropertyName_(type) {
    switch (type) {
      case IDENTIFIER:
      case STRING:
      case NUMBER:
        return true;
      case OPEN_SQUARE:
        return this.options_.computedPropertyNames;
      default:
        return this.peekToken_().isKeyword();
    }
  }

  /**
   * @return {boolean}
   * @private
   */
  peekPredefinedString_(string) {
    let token = this.peekToken_();
    return token.type === IDENTIFIER && token.value === string;
  }

  /**
   * PropertySetParameterList :
   *   BindingIdentifier
   *   BindingPattern
   */
  parsePropertySetParameterList_() {
    let start = this.getTreeStartLocation_();

    let binding;
    this.pushAnnotations_();
    if (this.peekPattern_(this.peekType_()))
      binding = this.parseBindingPattern_();
    else
      binding = this.parseBindingIdentifier_();

    let typeAnnotation = this.parseTypeAnnotationOpt_();
    let parameter = new FormalParameter(this.getTreeLocation_(start),
        new BindingElement(this.getTreeLocation_(start), binding, null),
        typeAnnotation, this.popAnnotations_());

    return new FormalParameterList(parameter.location, [parameter]);
  }

  /**
   * @return {ParseTree}
   * @private
   */
  parsePrimaryExpressionStartingWithParen_() {
    let start = this.getTreeStartLocation_();

    this.eat_(OPEN_PAREN);

    if (this.peek_(FOR) && this.options_.generatorComprehension)
      return this.parseGeneratorComprehension_(start);

    return this.parseCoverFormals_(start);
  }

  parseSyntaxError_(message) {
    let start = this.getTreeStartLocation_();
    this.reportError_(message);
    let token = this.nextToken_();
    return new SyntaxErrorTree(this.getTreeLocation_(start), token, message);
  }

  /**
   * @param {Token} token
   * @return {SyntaxErrorTree}
   */
  parseUnexpectedToken_(token) {
    if (token.type === NO_SUBSTITUTION_TEMPLATE) {
        return this.parseSyntaxError_('Unexpected token `');
    }
    return this.parseSyntaxError_(`Unexpected token ${token}`);
  }

  /**
   * @param {Token} token
   * @return {SyntaxErrorTree}
   */
  parseUnexpectedReservedWord_(token) {
    return this.parseSyntaxError_(`Unexpected reserved word ${token}`);
  }

  // 11.14 Expressions

  /**
   * Expression :
   *   AssignmentExpression
   *   Expression , AssignmentExpression
   *
   * ExpressionNoIn :
   *   AssignmentExpressionNoIn
   *   ExpressionNoIn , AssignmentExpressionNoIn
   *
   * @return {ParseTree}
   */
  parseExpression_(allowIn) {
    let coverInitializedNameCount = this.coverInitializedNameCount_;
    let expression = this.parseExpressionAllowPattern_(allowIn);
    this.ensureNoCoverInitializedNames_(expression, coverInitializedNameCount);
    return expression;
  }

  parseExpression() {
    let fs = this.pushFunctionState_(FUNCTION_STATE_LENIENT);
    let expression = this.parseExpression_(ALLOW_IN);
    this.popFunctionState_(fs);
    return expression;
  }

  parseExpressionAllowPattern_(allowIn) {
    let start = this.getTreeStartLocation_();
    let expression = this.parseAssignmentExpression_(allowIn);
    if (this.peek_(COMMA)) {
      let expressions = [expression];
      while (this.eatIf_(COMMA)) {
        expressions.push(this.parseAssignmentExpression_(allowIn));
      }
      return new CommaExpression(this.getTreeLocation_(start), expressions);
    }

    return expression;
  }

  // 11.13 Assignment expressions

  /**
   * AssignmentExpression :
   *   ConditionalExpression
   *   YieldExpression
   *   ArrowFunction
   *   AsyncArrowFunction
   *   LeftHandSideExpression = AssignmentExpression
   *   LeftHandSideExpression AssignmentOperator AssignmentExpression
   *
   * AssignmentExpressionNoIn :
   *   ConditionalExpressionNoIn
   *   YieldExpression
   *   ArrowFunction
   *   AsyncArrowFunction
   *   LeftHandSideExpression = AssignmentExpressionNoIn
   *   LeftHandSideExpression AssignmentOperator AssignmentExpressionNoIn
   *
   * @param {boolean} allowIn
   * @return {ParseTree}
   */
  parseAssignmentExpression_(allowIn) {
    if (this.allowYield_ && this.peek_(YIELD))
      return this.parseYieldExpression_();

    let start = this.getTreeStartLocation_();

    let validAsyncParen = false;

    if (this.options_.asyncFunctions && this.peekPredefinedString_(ASYNC)) {
      let asyncToken = this.peekToken_();
      let maybeOpenParenToken = this.peekToken_(1);
      validAsyncParen = maybeOpenParenToken.type === OPEN_PAREN &&
          asyncToken.location.end.line ===
              maybeOpenParenToken.location.start.line;
    }

    let left = this.parseConditional_(allowIn);
    let type = this.peekType_();

    if (this.options_.asyncFunctions && left.type === IDENTIFIER_EXPRESSION &&
        left.identifierToken.value === ASYNC && type === IDENTIFIER) {
      if (this.peekTokenNoLineTerminator_() !== null) {
        let bindingIdentifier = this.parseBindingIdentifier_();
        let asyncToken = left.identifierToken;
        return this.parseArrowFunction_(start, bindingIdentifier,
            asyncToken);
      }
    }

    if (type === ARROW && this.peekTokenNoLineTerminator_() !== null) {
      if (left.type === COVER_FORMALS || left.type === IDENTIFIER_EXPRESSION)
        return this.parseArrowFunction_(start, left, null);

      if (validAsyncParen && left.type === CALL_EXPRESSION) {
        let asyncToken = left.operand.identifierToken;
        return this.parseArrowFunction_(start, left.args, asyncToken);
      }
    }

    left = this.coverFormalsToParenExpression_(left);

    if (this.peekAssignmentOperator_(type)) {
      if (type === EQUAL)
        left = this.transformLeftHandSideExpression_(left);

      if (!left.isLeftHandSideExpression() && !left.isPattern()) {
        this.reportError_('Left hand side of assignment must be new, call, member, function, primary expressions or destructuring pattern');
      }

      let operator = this.nextToken_();
      let right = this.parseAssignmentExpression_(allowIn);

      return new BinaryExpression(this.getTreeLocation_(start), left, operator, right);
    }

    return left;
  }

  /**
   * Transforms a LeftHandSideExpression into a AssignmentPattern if possible.
   * This returns the transformed tree if it parses as an AssignmentPattern,
   * otherwise it returns the original tree.
   * @param {ParseTree} tree
   * @return {ParseTree}
   */
  transformLeftHandSideExpression_(tree) {
    switch (tree.type) {
      case ARRAY_LITERAL_EXPRESSION:
      case OBJECT_LITERAL_EXPRESSION:
        this.scanner_.index = tree.location.start.offset;
        // If we fail to parse as an AssignmentPattern then
        // parseAssignmentPattern_ will take care reporting errors.
        return this.parseAssignmentPattern_();
    }
    return tree;
  }

  /**
   * @return {boolean}
   * @private
   */
  peekAssignmentOperator_(type) {
    return isAssignmentOperator(type);
  }

  // 11.12 Conditional Expression
  /**
   * @param {boolean} allowIn
   * @return {ParseTree}
   * @private
   */
  parseConditional_(allowIn) {
    let start = this.getTreeStartLocation_();
    let condition = this.parseBinaryExpression_(allowIn);
    if (this.eatIf_(QUESTION)) {
      condition = this.toPrimaryExpression_(condition);
      let left = this.parseAssignmentExpression_(ALLOW_IN);
      this.eat_(COLON);
      let right = this.parseAssignmentExpression_(allowIn);
      return new ConditionalExpression(this.getTreeLocation_(start),
          condition, left, right);
    }
    return condition;
  }

  getPrecedence_(type, allowIn) {
    switch (type) {
      case OR:
        return 1;
      case AND:
        return 2;
      case BAR:
        return 3;
      case CARET:
        return 4;
      case AMPERSAND:
        return 5;
      case EQUAL_EQUAL:
      case NOT_EQUAL:
        if (this.isStrongMode_()) {
        this.reportError_(this.peekToken_().location,
                          `${type} is not allowed in strong mode`);
        }
        return 6;
      case EQUAL_EQUAL_EQUAL:
      case NOT_EQUAL_EQUAL:
        return 6;
      case CLOSE_ANGLE:
      case GREATER_EQUAL:
      case INSTANCEOF:
      case LESS_EQUAL:
      case OPEN_ANGLE:
        return 7;
      case IN:
        return allowIn ? 7 : 0;
      case LEFT_SHIFT:
      case RIGHT_SHIFT:
      case UNSIGNED_RIGHT_SHIFT:
        return 8;
      case MINUS:
      case PLUS:
        return 9;
      case SLASH:
      case STAR:
      case PERCENT:
        return 10;
      case STAR_STAR:
        return this.options_.exponentiation ? 11 : 0;
      default:
        return 0;
    }
  }

  parseBinaryExpression_(allowIn) {
    let start = this.getTreeStartLocation_();
    let left = this.parseUnaryExpression_();
    return this.parseBinaryExpressionHelper_(start, left, -1, allowIn);
  }

  parseBinaryExpressionHelper_(start, left, minPrec, allowIn) {
    let type = this.peekType_();
    let prec = this.getPrecedence_(type, allowIn);
    if (prec === 0) {
      return left;
    }

    // Only ** is right to left.
    let leftToRight = type !== STAR_STAR;

    if (leftToRight ? prec > minPrec : prec >= minPrec) {
      let token = this.nextToken_();  // Consumes the token.
      let rightStart = this.getTreeStartLocation_();
      let rightUnary = this.parseUnaryExpression_();
      let right = this.parseBinaryExpressionHelper_(rightStart, rightUnary,
                                                    prec, allowIn);

      left = this.toPrimaryExpression_(left);
      right = this.toPrimaryExpression_(right);
      let node = new BinaryExpression(this.getTreeLocation_(start), left, token,
                                      right);

      return this.parseBinaryExpressionHelper_(start, node, minPrec,
                                               allowIn);
    }
    return left;
  }

  // 11.4 Unary Operator
  /**
   * @return {ParseTree}
   * @private
   */
  parseUnaryExpression_() {
    let start = this.getTreeStartLocation_();

    if (this.allowAwait_ && this.peekPredefinedString_(AWAIT)) {
      this.eatId_();
      // no newline?

      let operand;
      if (this.allowYield_ && this.peek_(YIELD)) {
        operand = this.parseYieldExpression_();
      } else {
        operand = this.parseUnaryExpression_();
        operand = this.toPrimaryExpression_(operand);
      }
      return new AwaitExpression(this.getTreeLocation_(start), operand);
    }

    let type = this.peekType_();
    if (this.peekUnaryOperator_(type)) {
      let operator = this.nextToken_();
      if (type === DELETE && this.isStrongMode_()) {
        this.reportError_(operator, 'delete is not allowed in strong mode');
      }
      let operand = this.parseUnaryExpression_();
      operand = this.toPrimaryExpression_(operand);
      return new UnaryExpression(this.getTreeLocation_(start), operator, operand);
    }
    return this.parsePostfixExpression_();
  }

  /**
   * @return {boolean}
   * @private
   */
  peekUnaryOperator_(type) {
    switch (type) {
      case DELETE:
      case VOID:
      case TYPEOF:
      case PLUS_PLUS:
      case MINUS_MINUS:
      case PLUS:
      case MINUS:
      case TILDE:
      case BANG:
        return true;
      default:
        return false;
    }
  }

  // 11.3 Postfix Expression
  /**
   * @return {ParseTree}
   * @private
   */
  parsePostfixExpression_() {
    let start = this.getTreeStartLocation_();
    let operand = this.parseLeftHandSideExpression_();
    while (this.peekPostfixOperator_(this.peekType_())) {
      operand = this.toPrimaryExpression_(operand);
      let operator = this.nextToken_();
      operand = new PostfixExpression(this.getTreeLocation_(start), operand, operator);
    }
    return operand;
  }

  /**
   * @return {boolean}
   * @private
   */
  peekPostfixOperator_(type) {
    switch (type) {
      case PLUS_PLUS:
      case MINUS_MINUS: {
        let token = this.peekTokenNoLineTerminator_();
        return token !== null;
      }
    }
    return false;
  }

  // 11.2 Left hand side expression
  //
  // Also inlines the call expression productions

  /**
   * LeftHandSideExpression :
   *   NewExpression
   *   CallExpression
   *
   * @return {ParseTree}
   * @private
   */
  parseLeftHandSideExpression_() {
    let start = this.getTreeStartLocation_();
    let operand = this.parseNewExpression_();

    // this test is equivalent to is member expression
    if (!(operand instanceof NewExpression) || operand.args !== null) {

      // The Call expression productions
      loop: while (true) {
        switch (this.peekType_()) {
          case OPEN_PAREN:
            operand = this.toPrimaryExpression_(operand);
            operand = this.parseCallExpression_(start, operand);
            break;

          case OPEN_SQUARE:
            operand = this.toPrimaryExpression_(operand);
            operand = this.parseMemberLookupExpression_(start, operand);
            break;

          case PERIOD:
            operand = this.toPrimaryExpression_(operand);
            operand = this.parseMemberExpression_(start, operand);
            break;

          case NO_SUBSTITUTION_TEMPLATE:
          case TEMPLATE_HEAD:
            if (!this.options_.templateLiterals)
              break loop;
            operand = this.toPrimaryExpression_(operand);
            if (this.options_.templateLiterals) {
              operand = this.parseTemplateLiteral_(operand);
            }
            break;

          default:
            break loop;
        }
      }
    }
    return operand;
  }

  // 11.2 Member Expression without the new production
  /**
   * @return {ParseTree}
   * @private
   */
  parseMemberExpressionNoNew_() {
    let start = this.getTreeStartLocation_();
    let operand;
    if (this.peekType_() === FUNCTION) {
      operand = this.parseFunctionExpression_();
    } else {
      operand = this.parsePrimaryExpression_();
    }

    loop: while (true) {
      switch (this.peekType_()) {
        case OPEN_SQUARE:
          operand = this.toPrimaryExpression_(operand);
          operand = this.parseMemberLookupExpression_(start, operand);
          break;

        case PERIOD:
          operand = this.toPrimaryExpression_(operand);
          operand = this.parseMemberExpression_(start, operand);
          break;

        case NO_SUBSTITUTION_TEMPLATE:
        case TEMPLATE_HEAD:
          if (!this.options_.templateLiterals)
            break loop;
          operand = this.toPrimaryExpression_(operand);
          operand = this.parseTemplateLiteral_(operand);
          break;

        default:
          break loop;  // break out of loop.
      }
    }
    return operand;
  }

  parseMemberExpression_(start, operand) {
    this.eat_(PERIOD);
    let name = this.eatIdName_();
    return new MemberExpression(this.getTreeLocation_(start), operand, name);
  }

  parseMemberLookupExpression_(start, operand) {
    this.eat_(OPEN_SQUARE);
    let member = this.parseExpression_(ALLOW_IN);
    this.eat_(CLOSE_SQUARE);
    return new MemberLookupExpression(this.getTreeLocation_(start), operand,
                                      member);
  }

  parseCallExpression_(start, operand) {
    if (this.isStrongMode_() && operand.type === IDENTIFIER_EXPRESSION &&
        operand.identifierToken.value === EVAL) {
      this.reportError_(operand.location,
                        'Direct eval is not allowed in strong mode');
    }
    let args = this.parseArguments_();
    return new CallExpression(this.getTreeLocation_(start), operand, args);
  }

  // 11.2 New Expression
  /**
   * @return {ParseTree}
   * @private
   */
  parseNewExpression_() {
    let operand, start;
    switch (this.peekType_()) {
      case NEW: {
        start = this.getTreeStartLocation_();
        this.eat_(NEW);
        if (this.peek_(SUPER)) {
          operand = this.parseSuperExpression_(true);
        } else {
          operand = this.toPrimaryExpression_(this.parseNewExpression_());
        }
        let args = null;
        if (this.peek_(OPEN_PAREN)) {
          args = this.parseArguments_();
        }
        return new NewExpression(this.getTreeLocation_(start), operand, args);
      }

      case SUPER:
        return this.parseSuperExpression_(false);

      default:
        return this.parseMemberExpressionNoNew_();
    }
  }

  /**
   * @return {ArgumentList}
   * @private
   */
  parseArguments_() {
    // ArgumentList :
    //   AssignmentOrSpreadExpression
    //   ArgumentList , AssignmentOrSpreadExpression
    //
    // AssignmentOrSpreadExpression :
    //   ... AssignmentExpression
    //   AssignmentExpression

    let start = this.getTreeStartLocation_();
    let args = [];

    this.eat_(OPEN_PAREN);

    if (!this.peek_(CLOSE_PAREN)) {
      args.push(this.parseArgument_());

      while (this.eatIf_(COMMA)) {
        args.push(this.parseArgument_());
      }
    }

    this.eat_(CLOSE_PAREN);
    return new ArgumentList(this.getTreeLocation_(start), args);
  }

  parseArgument_() {
    if (this.peekSpread_(this.peekType_()))
      return this.parseSpreadExpression_();
    return this.parseAssignmentExpression_(ALLOW_IN);
  }

  /**
   * Parses arrow functions and paren expressions as well as delegates to
   * {@code parseGeneratorComprehension_} if this begins a generator
   * comprehension.
   *
   * Arrow function support, see:
   * http://wiki.ecmascript.org/doku.php?id=strawman:arrow_function_syntax
   *
   * Generator comprehensions syntax is in the ES6 draft,
   * 11.1.7 Generator Comprehensions
   *
   * ArrowFunction :
   *   ArrowParameters => ConciseBody
   *
   * ArrowParameters :
   *   BindingIdentifer
   *   CoverParenthesizedExpressionAndArrowParameterList
   *
   * CoverParenthesizedExpressionAndArrowParameterList :
   *   ( Expression )
   *   ( )
   *   ( ... BindingIdentifier )
   *   ( Expression , ... BindingIdentifier )
   *
   * ConciseBody :
   *   [lookahead not {] AssignmentExpression
   *   { FunctionBody }
   *
   *
   * @param {number} start
   * @param {ParseTree} tree
   * @param {Token}
   * @return {ParseTree}
   * @private
   */
  parseArrowFunction_(start, tree, asyncToken) {
    let formals;
    let kind = FUNCTION_STATE_ARROW;
    if (asyncToken && asyncToken.value === ASYNC) {
      kind |= FUNCTION_STATE_ASYNC;
    }
    let fs = this.pushFunctionState_(kind);
    let makeFormals = (tree) => {
      return new FormalParameterList(this.getTreeLocation_(start),
          [new FormalParameter(tree.location,
              new BindingElement(tree.location, tree, null), null, [])]);
    };
    switch (tree.type) {
      case IDENTIFIER_EXPRESSION:
        formals = makeFormals(
              new BindingIdentifier(tree.location, tree.identifierToken));
        break;
      case BINDING_IDENTIFIER:
        formals = makeFormals(tree);
        break;
      case FORMAL_PARAMETER_LIST:
        formals = tree;
        break;
      default:
        formals = this.toFormalParameters_(start, tree, asyncToken);
    }

    this.eat_(ARROW);
    let body = this.parseConciseBody_(formals);
    this.popFunctionState_(fs);
    return new ArrowFunctionExpression(this.getTreeLocation_(start),
        asyncToken, formals, body);
  }

  parseCoverFormals_(start) {
    // CoverParenthesizedExpressionAndArrowParameterList :
    //   ( Expression )
    //   ()
    //   ( ... BindingIdentifier)
    //   (Expression, ... BindingIdentifier)
    //
    //   The leading OPEN_PAREN has already been consumed.

    let expressions = [];
    if (!this.peek_(CLOSE_PAREN)) {
      do {
        let type = this.peekType_();
        if (this.peekRest_(type)) {
          expressions.push(this.parseRestParameter_());
          break;
        } else {
          expressions.push(this.parseAssignmentExpression_(ALLOW_IN));
        }

        if (this.eatIf_(COMMA))
          continue;

      } while (!this.peek_(CLOSE_PAREN) && !this.isAtEnd())
    }

    this.eat_(CLOSE_PAREN);
    return new CoverFormals(this.getTreeLocation_(start), expressions);
  }

  ensureNoCoverInitializedNames_(tree, coverInitializedNameCount) {
    if (coverInitializedNameCount === this.coverInitializedNameCount_)
      return;

    let finder = new ValidateObjectLiteral();
    finder.visitAny(tree);
    if (finder.found) {
      let token = finder.errorToken;
      this.reportError_(token.location, `Unexpected token ${token}`);
    }
  }

  /**
   * When we have exhausted the cover grammar possibilities, this method
   * verifies the remaining grammar to produce a primary expression.
   */
  toPrimaryExpression_(tree) {
    if (tree.type === COVER_FORMALS)
      return this.coverFormalsToParenExpression_(tree);
    return tree;
  }

  validateCoverFormalsAsParenExpression_(tree) {
    for (let i = 0; i < tree.expressions.length; i++) {
      if (tree.expressions[i].type === REST_PARAMETER) {
        let token = new Token(DOT_DOT_DOT, tree.expressions[i].location);
        this.reportError_(token.location, `Unexpected token ${token}`);
        return;
      }
    }
  }

  coverFormalsToParenExpression_(tree) {
    if (tree.type === COVER_FORMALS) {
      let expressions = tree.expressions;
      if (expressions.length === 0) {
        let message = 'Unexpected token )';
        this.reportError_(tree.location, message);
      } else {
        this.validateCoverFormalsAsParenExpression_(tree);

        let expression;
        if (expressions.length > 1)
          expression = new CommaExpression(expressions[0].location, expressions);
        else
          expression = expressions[0];

        return new ParenExpression(tree.location, expression);
      }
    }

    return tree;
  }

  toFormalParameters_(start, tree, asyncToken) {
    this.scanner_.index = start.offset;
    return this.parseArrowFormalParameters_(asyncToken);
  }

  /**
   * ArrowFormalParameters[Yield, GeneratorParameter] :
   *   ( StrictFormalParameters[?Yield, ?GeneratorParameter] )
   */
  parseArrowFormalParameters_(asyncToken) {
    if (asyncToken)
      this.eat_(IDENTIFIER);
    this.eat_(OPEN_PAREN);
    let parameters = this.parseFormalParameters_();
    this.eat_(CLOSE_PAREN);
    return parameters;
  }

  /** @returns {TokenType} */
  peekArrow_(type) {
    return type === ARROW && this.options_.arrowFunctions;
  }

  /**
   * ConciseBody :
   *   [lookahead not {] AssignmentExpression
   *   { FunctionBody }
   *
   * @param {ParseTree} params
   * @return {ParseTree}
   */
  parseConciseBody_(params) {
    // The body can be a block or an expression. A '{' is always treated as
    // the beginning of a block.
    if (this.peek_(OPEN_CURLY))
      return this.parseFunctionBody_(params);

    return this.parseAssignmentExpression_(ALLOW_IN);
  }

  /**
   * Continues parsing generator expressions. The opening paren and the
   * expression is parsed by parseArrowFunction_.
   *
   * https://bugs.ecmascript.org/show_bug.cgi?id=381
   *
   * GeneratorComprehension :
   *   ( Comprehension )
   */
  parseGeneratorComprehension_(start) {
    let comprehensionList = this.parseComprehensionList_();
    let expression = this.parseAssignmentExpression_(ALLOW_IN);
    this.eat_(CLOSE_PAREN);
    return new GeneratorComprehension(this.getTreeLocation_(start),
                                      comprehensionList,
                                      expression);
  }

  /**
   * ForBinding :
   *   BindingIdentifier
   *   BindingPattern
   */
  parseForBinding_() {
    if (this.peekPattern_(this.peekType_()))
      return this.parseBindingPattern_();
    return this.parseBindingIdentifier_();
  }

  // Destructuring; see
  // http://wiki.ecmascript.org/doku.php?id=harmony:destructuring
  //
  // SpiderMonkey is much more liberal in where it allows
  // parenthesized patterns, for example, it allows [x, ([y, z])] but
  // those inner parentheses aren't allowed in the grammar on the ES
  // wiki. This implementation conservatively only allows parentheses
  // at the top-level of assignment statements.

  peekPattern_(type) {
    return this.options_.destructuring && (this.peekObjectPattern_(type) ||
        this.peekArrayPattern_(type));
  }

  peekArrayPattern_(type) {
    return type === OPEN_SQUARE;
  }

  peekObjectPattern_(type) {
    return type === OPEN_CURLY;
  }

  /**
   * BindingPattern :
   *   ObjectBindingPattern
   *   ArrayBindingPattern
   */
  parseBindingPattern_() {
    return this.parsePattern_(true);
  }

  parsePattern_(useBinding) {
    if (this.peekArrayPattern_(this.peekType_()))
      return this.parseArrayPattern_(useBinding);
    return this.parseObjectPattern_(useBinding);
  }

  /**
   * ArrayBindingPattern :
   *   []
   *   [ BindingElementList ]
   *   [ BindingElementList , Elisionopt BindingRestElementopt ]
   *
   * BindingElementList :
   *   Elisionopt BindingElement
   *   BindingElementList , Elisionopt BindingElement
   *
   * Elision :
   *   ,
   *   Elision ,
   */
  parseArrayBindingPattern_() {
    return this.parseArrayPattern_(true);
  }

  parsePatternElement_(useBinding) {
    return useBinding ?
        this.parseBindingElement_() : this.parseAssignmentElement_();
  }

  parsePatternRestElement_(useBinding) {
    return useBinding ?
        this.parseBindingRestElement_() : this.parseAssignmentRestElement_();
  }

  parseArrayPattern_(useBinding) {
    let start = this.getTreeStartLocation_();
    let elements = [];
    this.eat_(OPEN_SQUARE);
    let type;
    while ((type = this.peekType_()) !== CLOSE_SQUARE && type !== END_OF_FILE) {
      this.parseElisionOpt_(elements);
      if (this.peekRest_(this.peekType_())) {
        elements.push(this.parsePatternRestElement_(useBinding));
        break;
      } else {
        elements.push(this.parsePatternElement_(useBinding));
        // Trailing commas are not allowed in patterns.
        if (this.peek_(COMMA) &&
            !this.peek_(CLOSE_SQUARE, 1)) {
          this.nextToken_();
        }
      }
    }
    this.eat_(CLOSE_SQUARE);
    return new ArrayPattern(this.getTreeLocation_(start), elements);
  }

  /**
   * BindingElementList :
   *   Elisionopt BindingElement
   *   BindingElementList , Elisionopt BindingElement
   */
  parseBindingElementList_(elements) {
    this.parseElisionOpt_(elements);
    elements.push(this.parseBindingElement_());
    while (this.eatIf_(COMMA)) {
      this.parseElisionOpt_(elements);
      elements.push(this.parseBindingElement_());
    }
  }

  /**
   * Parses the elision opt production and appends null to the
   * {@code elements} array for every empty elision.
   *
   * @param {Array} elements The array to append to.
   */
  parseElisionOpt_(elements) {
    while (this.eatIf_(COMMA)) {
      elements.push(null);
    }
  }

  /**
   * BindingElement :
   *   SingleNameBinding
   *   BindingPattern Initializeropt
   *
   * SingleNameBinding :
   *   BindingIdentifier Initializeropt
   */
  peekBindingElement_(type) {
    return this.peekBindingIdentifier_(type) || this.peekPattern_(type);
  }

  /**
   * @return {ParseTree}
   */
  parseBindingElement_() {
    let start = this.getTreeStartLocation_();

    let binding = this.parseBindingElementBinding_();
    let initializer =
        this.parseBindingElementInitializer_(INITIALIZER_OPTIONAL);
    return new BindingElement(this.getTreeLocation_(start), binding,
        initializer);
  }

  parseBindingElementBinding_() {
    if (this.peekPattern_(this.peekType_()))
      return this.parseBindingPattern_();
    return this.parseBindingIdentifier_();
  }

  parseBindingElementInitializer_(initializerRequired) {
    if (this.peek_(EQUAL) || initializerRequired) {
      return this.parseInitializer_();
    }

    return null;
  }

  /**
   * BindingRestElement :
   *   ... BindingIdentifier
   */
  parseBindingRestElement_() {
    let start = this.getTreeStartLocation_();
    this.eat_(DOT_DOT_DOT);
    let identifier = this.parseBindingIdentifier_();
    return new SpreadPatternElement(this.getTreeLocation_(start), identifier);
  }

  /**
   * ObjectBindingPattern :
   *   {}
   *   { BindingPropertyList }
   *   { BindingPropertyList , }
   *
   * BindingPropertyList :
   *   BindingProperty
   *   BindingPropertyList , BindingProperty
   */
  parseObjectPattern_(useBinding) {
    let start = this.getTreeStartLocation_();
    let elements = [];
    this.eat_(OPEN_CURLY);
    let type;
    while ((type = this.peekType_()) !== CLOSE_CURLY && type !== END_OF_FILE) {
      elements.push(this.parsePatternProperty_(useBinding));
      if (!this.eatIf_(COMMA))
        break;
    }
    this.eat_(CLOSE_CURLY);
    return new ObjectPattern(this.getTreeLocation_(start), elements);
  }

  /**
   * BindingProperty :
   *   SingleNameBinding
   *   PropertyName : BindingElement
   *
   * SingleNameBinding :
   *   BindingIdentifier Initializeropt
   */
  parsePatternProperty_(useBinding) {
    let start = this.getTreeStartLocation_();

    let name = this.parsePropertyName_();

    let requireColon = name.type !== LITERAL_PROPERTY_NAME ||
        !name.literalToken.isStrictKeyword() &&
        name.literalToken.type !== IDENTIFIER;
    if (requireColon || this.peek_(COLON)) {
      this.eat_(COLON);
      let element = this.parsePatternElement_(useBinding);
      // TODO(arv): Rename ObjectPatternField to BindingProperty
      return new ObjectPatternField(this.getTreeLocation_(start),
                                    name, element);
    }

    let token = name.literalToken;
    if (this.isStrictMode_() && token.isStrictKeyword())
      this.reportReservedIdentifier_(token);

    if (useBinding) {
      let binding = new BindingIdentifier(name.location, token);
      let initializer = this.parseInitializerOpt_(ALLOW_IN);
      return new BindingElement(this.getTreeLocation_(start), binding,
                                initializer);
    }

    let assignment = new IdentifierExpression(name.location, token);
    let initializer = this.parseInitializerOpt_(ALLOW_IN);
    return new AssignmentElement(this.getTreeLocation_(start), assignment,
                                 initializer);
  }

  parseAssignmentPattern_() {
    return this.parsePattern_(false);
  }

  /**
   * ArrayAssignmentPattern[Yield] :
   *   [ Elisionopt AssignmentRestElement[?Yield]opt ]
   *   [ AssignmentElementList[?Yield] ]
   *   [ AssignmentElementList[?Yield] , Elisionopt AssignmentRestElement[?Yield]opt ]
   *
   * AssignmentRestElement[Yield] :
   *   ... DestructuringAssignmentTarget[?Yield]
   *
   * AssignmentElementList[Yield] :
   *   AssignmentElisionElement[?Yield]
   *   AssignmentElementList[?Yield] , AssignmentElisionElement[?Yield]
   *
   * AssignmentElisionElement[Yield] :
   *   Elisionopt AssignmentElement[?Yield]
   *
   * AssignmentElement[Yield] :
   *   DestructuringAssignmentTarget[?Yield] Initializer[In,?Yield]opt
   *
   * DestructuringAssignmentTarget[Yield] :
   *   LeftHandSideExpression[?Yield]
   */
  parseArrayAssignmentPattern_() {
    return this.parseArrayPattern_(false);
  }

  parseAssignmentElement_() {
    let start = this.getTreeStartLocation_();

    let assignment = this.parseDestructuringAssignmentTarget_();
    let initializer = this.parseInitializerOpt_(ALLOW_IN);
    return new AssignmentElement(this.getTreeLocation_(start), assignment,
        initializer);
  }

  parseDestructuringAssignmentTarget_() {
    switch (this.peekType_()) {
      case OPEN_SQUARE:
        return this.parseArrayAssignmentPattern_();
      case OPEN_CURLY:
        return this.parseObjectAssignmentPattern_();
    }
    let expression = this.parseLeftHandSideExpression_();
    return this.coverFormalsToParenExpression_(expression)
  }

  parseAssignmentRestElement_() {
    let start = this.getTreeStartLocation_();
    this.eat_(DOT_DOT_DOT);
    let id = this.parseDestructuringAssignmentTarget_();
    return new SpreadPatternElement(this.getTreeLocation_(start), id);
  }

  /**
   * ObjectAssignmentPattern[Yield] :
   *   { }
   *   { AssignmentPropertyList[?Yield] }
   *   { AssignmentPropertyList[?Yield] , }
   *
   * AssignmentPropertyList[Yield] :
   *   AssignmentProperty[?Yield]
   *   AssignmentPropertyList[?Yield] , AssignmentProperty[?Yield]
   *
   * AssignmentProperty[Yield] :
   *   IdentifierReference[?Yield] Initializer[In,?Yield]opt
   *   PropertyName : AssignmentElement[?Yield]
   */
  parseObjectAssignmentPattern_() {
    return this.parseObjectPattern_(false);
  }

  parseAssignmentProperty_() {
    return this.parsePatternProperty_(false);
  }

  /**
   * Template Literals
   *
   * Template ::
   *   FullTemplate
   *   TemplateHead
   *
   * FullTemplate ::
   *   ` TemplateCharactersopt `
   *
   * TemplateHead ::
   *   ` TemplateCharactersopt ${
   *
   * TemplateSubstitutionTail ::
   *   TemplateMiddle
   *   TemplateTail
   *
   * TemplateMiddle ::
   *   } TemplateCharactersopt ${
   *
   * TemplateTail ::
   *   } TemplateCharactersopt `
   *
   * TemplateCharacters ::
   *   TemplateCharacter TemplateCharactersopt
   *
   * TemplateCharacter ::
   *   SourceCharacter but not one of ` or \ or $
   *   $ [lookahead not { ]
   *   \ EscapeSequence
   *   LineContinuation
   *
   * @param {ParseTree} operand
   * @return {ParseTree}
   * @private
   */
  parseTemplateLiteral_(operand) {
    let start = operand ?
        operand.location.start : this.getTreeStartLocation_();

    let token = this.nextToken_();
    let elements = [new TemplateLiteralPortion(token.location, token)];

    if (token.type === NO_SUBSTITUTION_TEMPLATE) {
      return new TemplateLiteralExpression(this.getTreeLocation_(start),
                                        operand, elements);
    }

    // `abc${
    let expression = this.parseExpression_(ALLOW_IN);
    elements.push(new TemplateSubstitution(expression.location, expression));

    while (expression.type !== SYNTAX_ERROR_TREE) {
      token = this.nextTemplateLiteralToken_();
      if (token.type === ERROR || token.type === END_OF_FILE)
        break;

      elements.push(new TemplateLiteralPortion(token.location, token));
      if (token.type === TEMPLATE_TAIL)
        break;

      expression = this.parseExpression_(ALLOW_IN);
      elements.push(new TemplateSubstitution(expression.location, expression));
    }

    return new TemplateLiteralExpression(this.getTreeLocation_(start),
                                      operand, elements);
  }

  parseTypeAnnotationOpt_() {
    if (this.options_.types && this.eatOpt_(COLON)) {
      return this.parseType_();
    }
    return null;
  }

  /**
   * Types
   *
   * Type:
   *   PrimaryOrUnionType
   *   FunctionType
   *   ConstructorType
   *
   * PrimaryOrUnionType:
   *   PrimaryType
   *   UnionType
   *
   * PrimaryType:
   *   ParenthesizedType
   *   PredefinedType
   *   TypeReference
   *   ObjectType
   *   ArrayType
   *   TupleType
   *   TypeQuery
   *
   * ParenthesizedType:
   *   ( Type )
   *
   * @return {ParseTree}
   * @private
   */
  parseType_() {
    switch (this.peekType_()) {
      case NEW:
        return this.parseConstructorType_();

      case OPEN_PAREN:
      case OPEN_ANGLE:
        return this.parseFunctionType_();
    }

    let start = this.getTreeStartLocation_();
    let elementType = this.parsePrimaryType_();
    return this.parseUnionTypeSuffix_(start, elementType);
  }

  parsePrimaryType_() {
    let start = this.getTreeStartLocation_();
    let elementType, token;
    switch (this.peekType_()) {
      case VOID:
        token = this.nextToken_();
        elementType = new PredefinedType(this.getTreeLocation_(start), token);
        break;

      case IDENTIFIER:
        switch (this.peekToken_().value) {
          case 'any':
          case 'boolean':
          case 'number':
          case 'string':
          case 'symbol':
            token = this.nextToken_();
            elementType =
                new PredefinedType(this.getTreeLocation_(start), token);
            break;
          default:
            elementType = this.parseTypeReference_();
        }
        break;

      case TYPEOF:
        elementType = this.parseTypeQuery_(start);
        break;

      case OPEN_CURLY:
        elementType = this.parseObjectType_();
        break;

      // TODO(arv): ParenthesizedType
      // case OPEN_PAREN:


      default:
        return this.parseUnexpectedToken_(this.peekToken_());
    }

    return this.parseArrayTypeSuffix_(start, elementType);
  }

  parseTypeReference_() {
    let start = this.getTreeStartLocation_();
    let typeName = this.parseTypeName_();
    let args = null;
    if (this.peek_(OPEN_ANGLE)) {
      let args = this.parseTypeArguments_();
      return new TypeReference(this.getTreeLocation_(start), typeName, args);
    }
    return typeName;
  }

  parseUnionTypeSuffix_(start, elementType) {
    if (this.peek_(BAR)) {
      let types = [elementType];
      this.eat_(BAR);
      while (true) {
        types.push(this.parsePrimaryType_());
        if (!this.eatIf_(BAR)) {
          break;
        }
      }
      return new UnionType(this.getTreeLocation_(start), types);
    }
    return elementType;
  }

  parseArrayTypeSuffix_(start, elementType) {
    let token = this.peekTokenNoLineTerminator_();
    if (token && token.type === OPEN_SQUARE) {
      this.eat_(OPEN_SQUARE);
      this.eat_(CLOSE_SQUARE);
      elementType = new ArrayType(this.getTreeLocation_(start), elementType);
      return this.parseArrayTypeSuffix_(start, elementType);
    }

    return elementType;
  }

  parseTypeArguments_() {
    let start = this.getTreeStartLocation_();
    this.eat_(OPEN_ANGLE);
    let args = [this.parseType_()];
    while (this.peek_(COMMA)) {
      this.eat_(COMMA);
      args.push(this.parseType_());
    }

    let token = this.nextCloseAngle_();
    if (token.type !== CLOSE_ANGLE) {
      return this.parseUnexpectedToken_(token);
    }

    return new TypeArguments(this.getTreeLocation_(start), args);
  }

  parseConstructorType_() {
    let start = this.getTreeStartLocation_();
    this.eat_(NEW);
    let typeParameters = this.parseTypeParametersOpt_();
    this.eat_(OPEN_PAREN);
    let parameterList = this.parseFormalParameters_();
    this.eat_(CLOSE_PAREN);
    this.eat_(ARROW);
    let returnType = this.parseType_();
    return new ConstructorType(this.getTreeLocation_(start), typeParameters,
                               parameterList, returnType);
  }

  // ObjectType:
  //   { TypeBodyopt }
  //
  // TypeBody:
  //   TypeMemberList ;opt
  //
  // TypeMemberList:
  //   TypeMember
  //   TypeMemberList ; TypeMember
  parseObjectType_() {
    let start = this.getTreeStartLocation_();
    let typeMembers = [];
    this.eat_(OPEN_CURLY);
    let type;
    while (this.peekTypeMember_(type = this.peekType_())) {
      typeMembers.push(this.parseTypeMember_(type));
      if (!this.eatIf_(SEMI_COLON)) {
        break;
      }
    }
    this.eat_(CLOSE_CURLY);

    return new ObjectType(this.getTreeLocation_(start), typeMembers);
  }

  peekTypeMember_(type) {
    switch (type) {
      case NEW:
      case OPEN_PAREN:
      case OPEN_ANGLE:
      case OPEN_SQUARE:
      case IDENTIFIER:
      case STRING:
      case NUMBER:
        return true;
      default:
        return this.peekToken_().isKeyword();
    }
  }

  // TypeMember:
  //   PropertySignature
  //   CallSignature
  //   ConstructSignature
  //   IndexSignature
  //   MethodSignature
  parseTypeMember_(type) {
    switch (type) {
      case NEW:
        return this.parseConstructSignature_();
      case OPEN_PAREN:
      case OPEN_ANGLE:
        return this.parseCallSignature_();
      case OPEN_SQUARE:
        return this.parseIndexSignature_();
    }

    let start = this.getTreeStartLocation_();
    let propertyName = this.parseLiteralPropertyName_();
    let isOpt = this.eatIf_(QUESTION);
    type = this.peekType_();
    if (type === OPEN_ANGLE || type === OPEN_PAREN) {
      let callSignature = this.parseCallSignature_();
      return new MethodSignature(this.getTreeLocation_(start), propertyName,
                                 isOpt, callSignature);
    }

    let typeAnnotation = this.parseTypeAnnotationOpt_();
    return new PropertySignature(this.getTreeLocation_(start), propertyName,
                                 isOpt, typeAnnotation);
  }

  parseCallSignature_() {
    let start = this.getTreeStartLocation_();
    let typeParameters = this.parseTypeParametersOpt_();
    this.eat_(OPEN_PAREN)
    let parameterList = this.parseFormalParameters_();
    this.eat_(CLOSE_PAREN);
    let returnType = this.parseTypeAnnotationOpt_();
    return new CallSignature(this.getTreeLocation_(start), typeParameters,
                             parameterList, returnType);
  }

  parseConstructSignature_() {
    let start = this.getTreeStartLocation_();
    this.eat_(NEW);
    let typeParameters = this.parseTypeParametersOpt_();
    this.eat_(OPEN_PAREN)
    let parameterList = this.parseFormalParameters_();
    this.eat_(CLOSE_PAREN);
    let returnType = this.parseTypeAnnotationOpt_();
    return new ConstructSignature(this.getTreeLocation_(start), typeParameters,
                                  parameterList, returnType);
  }

  parseIndexSignature_() {
    let start = this.getTreeStartLocation_();
    this.eat_(OPEN_SQUARE);
    let id = this.eatId_();
    this.eat_(COLON);
    let typeName;
    let typeStart = this.getTreeStartLocation_();
    if (this.peekPredefinedString_('string')) {
      typeName = this.eatId_('string');
    } else {
      typeName = this.eatId_('number');
    }
    let indexType =
        new PredefinedType(this.getTreeLocation_(typeStart), typeName);
    this.eat_(CLOSE_SQUARE);
    this.eat_(COLON);
    let typeAnnotation = this.parseType_();
    return new IndexSignature(this.getTreeLocation_(start), id, indexType,
                              typeAnnotation);
  }

  parseFunctionType_() {
    let start = this.getTreeStartLocation_();
    let typeParameters = this.parseTypeParametersOpt_();
    this.eat_(OPEN_PAREN)
    let parameterList = this.parseFormalParameters_();
    this.eat_(CLOSE_PAREN);
    this.eat_(ARROW);
    let returnType = this.parseType_();
    return new FunctionType(this.getTreeLocation_(start), typeParameters,
                            parameterList, returnType);
  }

  parseTypeQuery_(start) {
    throw 'NYI';
  }

  // TypeParameters:
  //   < TypeParameterList >
  //
  // TypeParameterList:
  //   TypeParameter
  //   TypeParameterList , TypeParameter
  //
  // TypeParameter:
  //   Identifier Constraintopt
  //
  // Constraint:
  //   extends Type

  peekTypeParameters_() {
    return this.peek_(OPEN_ANGLE);
  }

  parseTypeParametersOpt_() {
    if (this.peek_(OPEN_ANGLE)) {
      return this.parseTypeParameters_();
    }
    return null;
  }

  parseTypeParameters_() {
    let start = this.getTreeStartLocation_();
    this.eat_(OPEN_ANGLE);
    let parameters = [this.parseTypeParameter_()];
    while (this.peek_(COMMA)) {
      this.eat_(COMMA);
      parameters.push(this.parseTypeParameter_());
    }
    this.eat_(CLOSE_ANGLE);
    return new TypeParameters(this.getTreeLocation_(start), parameters);
  }

  parseTypeParameter_() {
    let start = this.getTreeStartLocation_();
    let id = this.eatId_();
    let extendsType = null;
    if (this.eatIf_(EXTENDS) ) {
      extendsType = this.parseType_();
    }
    return new TypeParameter(this.getTreeLocation_(start), id, extendsType);
  }

  /**
   * PredefinedType ::
   *   any
   *   number
   *   bool
   *   string
   * @return {ParseTree}
   * @private
   */
  parseNamedOrPredefinedType_() {
    let start = this.getTreeStartLocation_();

    switch (this.peekToken_().value) {
      case 'any':
      case 'number':
      case 'boolean':
      case 'string': {
        let token = this.nextToken_();
        return new PredefinedType(this.getTreeLocation_(start), token);
      }
      // void is handled in parseType
      default:
        return this.parseTypeName_();
    }
  }

  /**
   * Type Name ::
   *   ModuleOrTypeName
   *
   * ModuleOrTypeName ::
   *   Identifier
   *   ModuleName . Identifier
   *
   * ModuleName ::
   *   ModuleOrTypeName
   *
   * @return {ParseTree}
   * @private
   */
  parseTypeName_() {
    let start = this.getTreeStartLocation_();
    let id = this.eatId_();
    let typeName = new TypeName(this.getTreeLocation_(start), null, id);
    while (this.eatIf_(PERIOD)) {
      let memberName = this.eatIdName_();
      typeName = new TypeName(this.getTreeLocation_(start), typeName,
      memberName);
    }
    return typeName;
  }

  /**
   * interface Identifier TypeParameters_opt InterfaceExtendsClause_opt
   *     ObjectType
   *
   * InterfaceExtendsClause:
   *   extends ClassOrInterfaceTypeList
   *
   * ClassOrInterfaceTypeList:
   *   ClassOrInterfaceType
   *   ClassOrInterfaceTypeList , ClassOrInterfaceType
   *
   * ClassOrInterfaceType:
   *   TypeReference
   */
  parseInterfaceDeclaration_() {
    let start = this.getTreeStartLocation_();
    this.eat_(INTERFACE);
    let name = this.eatId_();
    let typeParameters = this.parseTypeParametersOpt_();
    let extendsClause;
    if (this.eatIf_(EXTENDS)) {
      extendsClause = this.parseInterfaceExtendsClause_();
    } else {
      extendsClause = [];
    }
    let objectType = this.parseObjectType_();
    return new InterfaceDeclaration(this.getTreeLocation_(start),
        name, typeParameters, extendsClause, objectType);
  }

  parseInterfaceExtendsClause_() {
    let result = [this.parseTypeReference_()];
    while (this.eatIf_(COMMA)) {
      result.push(this.parseTypeReference_());
    }
     return result;
  }

  /**
   * Annotations extension
   *
   * @return {ParseTree}
   * @private
   */
  parseAnnotatedDeclarations_(parsingModuleItem) {
    this.pushAnnotations_();

    let declaration;
    let type = this.peekType_();
    if (parsingModuleItem) {
      declaration = this.parseModuleItem_(type);
    } else {
      declaration = this.parseStatementListItem_(type);
    }
    if (this.annotations_.length > 0) {
      return this.parseSyntaxError_('Unsupported annotated expression');
    }
    return declaration;
  }

  parseAnnotations_() {
    let annotations = [];
    while (this.eatIf_(AT)) {
      annotations.push(this.parseAnnotation_());
    }
    return annotations;
  }

  pushAnnotations_() {
    this.annotations_ = this.parseAnnotations_();
  }

  popAnnotations_() {
    let annotations = this.annotations_;
    this.annotations_ = [];
    return annotations;
  }

  parseAnnotation_() {
    let start = this.getTreeStartLocation_();
    let expression = this.parseMemberExpressionNoNew_();
    let args = null;

    if (this.peek_(OPEN_PAREN))
      args = this.parseArguments_();

    return new Annotation(this.getTreeLocation_(start), expression, args);
  }

  /**
   * Consume a (possibly implicit) semi-colon. Reports an error if a semi-colon
   * is not present.
   *
   * @return {void}
   * @private
   */
  eatPossibleImplicitSemiColon_() {
    let token = this.peekTokenNoLineTerminator_();
    if (!token)
      return;

    switch (token.type) {
      case SEMI_COLON:
        this.nextToken_();
        return;
      case END_OF_FILE:
      case CLOSE_CURLY:
        return;
    }

    this.reportError_('Semi-colon expected');
  }

  /**
   * Returns true if an implicit or explicit semi colon is at the current location.
   *
   * @return {boolean}
   * @private
   */
  peekImplicitSemiColon_() {
    switch (this.peekType_()) {
      case SEMI_COLON:
      case CLOSE_CURLY:
      case END_OF_FILE:
        return true;
    }
    let token = this.peekTokenNoLineTerminator_();
    return token === null;
  }

  /**
   * Consumes the next token if it is of the expected type. Otherwise returns null.
   * Never reports errors.
   *
   * @param {TokenType} expectedTokenType
   * @return {Token} The consumed token, or null if the next token is not of the expected type.
   * @private
   */
  eatOpt_(expectedTokenType) {
    if (this.peek_(expectedTokenType))
      return this.nextToken_();
    return null;
  }

  /**
   * Shorthand for this.eatOpt_(IDENTIFIER)
   *
   * @return {IdentifierToken}
   * @private
   */
  eatIdOpt_() {
    return this.peek_(IDENTIFIER) ? this.eatId_() : null;
  }

  /**
   * Shorthand for this.eat_(IDENTIFIER)
   * @param {string=} expected
   * @return {IdentifierToken}
   * @private
   */
  eatId_(expected = undefined) {
    let token = this.nextToken_();
    if (!token) {
      if (expected)
        this.reportError_(this.peekToken_(), `expected '${expected}'`);
      return null;
    }

    if (token.type === IDENTIFIER) {
      if (expected && token.value !== expected)
        this.reportExpectedError_(token, expected);

      return token;
    }

    if (token.isStrictKeyword()) {
      if (this.isStrictMode_()) {
        this.reportReservedIdentifier_(token);
      } else {
        // Use an identifier token instead because it is treated as such and
        // this simplifies the transformers.
        return new IdentifierToken(token.location, token.type);
      }
    } else {
      this.reportExpectedError_(token, expected || 'identifier');
    }

    return token;
  }

  /**
   * Eats an identifier or keyword. Equivalent to IdentifierName in the spec.
   *
   * @return {Token}
   * @private
   */
  eatIdName_() {
    let t = this.nextToken_();
    if (t.type !== IDENTIFIER) {
      if (!t.isKeyword()) {
        this.reportExpectedError_(t, 'identifier');
        return null;
      }
      return new IdentifierToken(t.location, t.type);
    }
    return t;
  }

  /**
   * Consumes the next token. If the consumed token is not of the expected type
   * then report an error and return null. Otherwise return the consumed token.
   *
   * @param {TokenType} expectedTokenType
   * @return {Token} The consumed token, or null if the next token is not of
   *     the expected type.
   * @private
   */
  eat_(expectedTokenType) {
    let token = this.nextToken_();
    if (token.type !== expectedTokenType) {
      this.reportExpectedError_(token, expectedTokenType);
      return null;
    }
    return token;
  }

  /**
   * If the next token matches the given TokenType, this consumes the token
   * and returns true.
   */
  eatIf_(expectedTokenType) {
    if (this.peek_(expectedTokenType)) {
      this.nextToken_();
      return true;
    }
    return false;
  }

  /**
   * Report a 'X' expected error message.
   * @param {Token} token The location to report the message at.
   * @param {Object} expected The thing that was expected.
   *
   * @return {void}
   * @private
   */
  reportExpectedError_(token, expected) {
    this.reportError_(token, `Unexpected token ${token}`);
  }

  /**
   * Returns a SourcePosition for the start of a parse tree that starts at the current location.
   *
   * @return {SourcePosition}
   * @private
   */
  getTreeStartLocation_() {
    return this.peekToken_().location.start;
  }

  /**
   * Returns a SourcePosition for the end of a parse tree that ends at the current location.
   *
   * @return {SourcePosition}
   * @private
   */
  getTreeEndLocation_() {
    return this.scanner_.lastToken.location.end;
  }

  /**
   * Returns a SourceRange for a parse tree that starts at {start} and ends at the current location.
   *
   * @return {SourceRange}
   * @private
   */
  getTreeLocation_(start) {
    return new SourceRange(start, this.getTreeEndLocation_());
  }

  handleComment(range) {
    // TODO(arv): Attach to tree nodes.
  }

  /**
   * Consumes the next token and returns it. Will return a never ending stream of
   * END_OF_FILE at the end of the file so callers don't have to check for EOF explicitly.
   *
   * Tokenizing is contextual. this.nextToken_() will never return a regular expression literal.
   *
   * @return {Token}
   * @private
   */
  nextToken_() {
    return this.scanner_.nextToken();
  }

  /**
   * Consumes a regular expression literal token and returns it.
   *
   * @return {LiteralToken}
   * @private
   */
  nextRegularExpressionLiteralToken_() {
    return this.scanner_.nextRegularExpressionLiteralToken();
  }

  nextTemplateLiteralToken_() {
    return this.scanner_.nextTemplateLiteralToken();
  }

  nextCloseAngle_() {
    return this.scanner_.nextCloseAngle();
  }

  isAtEnd() {
    return this.scanner_.isAtEnd();
  }

  /**
   * Returns true if the index-th next token is of the expected type. Does not consume any tokens.
   *
   * @param {TokenType} expectedType
   * @param {number=} opt_index
   * @return {boolean}
   * @private
   */
  peek_(expectedType, opt_index) {
    // Too hot for default parameters.
    return this.peekToken_(opt_index).type === expectedType;
  }

  /**
   * Returns the TokenType of the index-th next token. Does not consume any tokens.
   *
   * @return {TokenType}
   * @private
   */
  peekType_() {
    return this.peekToken_().type;
  }

  /**
   * Returns the index-th next token. Does not consume any tokens.
   *
   * @return {Token}
   * @private
   */
  peekToken_(opt_index) {
    // Too hot for default parameters.
    return this.scanner_.peekToken(opt_index);
  }

  /**
   * Returns the index-th next token. Does not allow any line terminator
   * before the next token. Does not consume any tokens. This returns null if
   * no token was found before the next line terminator.
   *
   * @return {Token}
   * @private
   */
  peekTokenNoLineTerminator_() {
    return this.scanner_.peekTokenNoLineTerminator();
  }

  /**
   * Reports an error message at a given token.
   * @param {traceur.util.SourcePostion|Token} token The location to report
   *     the message at.
   * @param {string} message The message to report in String.format style.
   *
   * @return {void}
   * @private
   */
  reportError_(...args) {
    if (args.length === 1) {
      this.errorReporter_.reportError(this.scanner_.getPosition(), args[0]);
    } else {
      // TODO(arv): Only allow a SourcePosition here.
      let location = args[0];
      if (location instanceof Token) {
        location = location.location;
      }
      this.errorReporter_.reportError(location.start, args[1]);
    }
  }

  reportReservedIdentifier_(token) {
    this.reportError_(token, `${token.type} is a reserved identifier`);
  }
}<|MERGE_RESOLUTION|>--- conflicted
+++ resolved
@@ -1304,11 +1304,7 @@
     let languageMode = this.languageMode_;
     let result = this.parseStatementList_(languageMode < STRONG_MODE);
 
-<<<<<<< HEAD
-    if (!languageMode && this.isStrictMode_() && params)
-=======
-    if (!strictMode && this.strictMode_)
->>>>>>> 2a588165
+    if (!languageMode && this.isStrictMode_())
       StrictParams.visit(params, this.errorReporter_);
 
     this.languageMode_ = languageMode;
@@ -2512,14 +2508,9 @@
       }
 
       if (this.options_.propertyNameShorthand &&
-<<<<<<< HEAD
-          nameLiteral.type === IDENTIFIER ||
-          !this.isStrictMode_() && nameLiteral.type === YIELD) {
-=======
           (nameLiteral.type === IDENTIFIER ||
-           nameLiteral.isStrictKeyword() && !this.strictMode_ ||
+           nameLiteral.isStrictKeyword() && !this.isStrictMode_() ||
            nameLiteral.type === YIELD && this.allowYield_)) {
->>>>>>> 2a588165
 
         if (this.peek_(EQUAL)) {
           token = this.nextToken_();
