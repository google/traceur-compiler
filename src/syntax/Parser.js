// Copyright 2012 Traceur Authors.
//
// Licensed under the Apache License, Version 2.0 (the "License");
// you may not use this file except in compliance with the License.
// You may obtain a copy of the License at
//
//      http://www.apache.org/licenses/LICENSE-2.0
//
// Unless required by applicable law or agreed to in writing, software
// distributed under the License is distributed on an "AS IS" BASIS,
// WITHOUT WARRANTIES OR CONDITIONS OF ANY KIND, either express or implied.
// See the License for the specific language governing permissions and
// limitations under the License.

'use strong';

import {FindVisitor} from '../codegeneration/FindVisitor.js';
import {IdentifierToken} from './IdentifierToken.js';
import {
  ARRAY_LITERAL_EXPRESSION,
  BINDING_IDENTIFIER,
  BLOCK,
  BREAK_STATEMENT,
  CALL_EXPRESSION,
  COMPUTED_PROPERTY_NAME,
  CONTINUE_STATEMENT,
  COVER_FORMALS,
  DEFAULT_CLAUSE,
  FORMAL_PARAMETER_LIST,
  IDENTIFIER_EXPRESSION,
  IF_STATEMENT,
  LITERAL_PROPERTY_NAME,
  OBJECT_LITERAL_EXPRESSION,
  REST_PARAMETER,
  RETURN_STATEMENT,
  SWITCH_STATEMENT,
  SYNTAX_ERROR_TREE,
  THROW_STATEMENT,
} from './trees/ParseTreeType.js';
import {Options} from '../Options.js';
import {
  AS,
  ASYNC,
  ASYNC_STAR,
  AWAIT,
  CONSTRUCTOR,
  EVAL,
  FROM,
  GET,
  OF,
  ON,
  SET
} from './PredefinedName.js';
import {SyntaxErrorReporter} from '../util/SyntaxErrorReporter.js';
import {Scanner} from './Scanner.js';
import {SourceRange} from '../util/SourceRange.js';
import {StrictParams} from '../staticsemantics/StrictParams.js';
import {
  Token,
  isAssignmentOperator
} from './Token.js';
import {getKeywordType} from './Keywords.js';
import {validateConstructor} from '../semantics/ConstructorValidator.js';

import {
  AMPERSAND,
  AND,
  ARROW,
  AT,
  BANG,
  BAR,
  BREAK,
  CARET,
  CASE,
  CATCH,
  CLASS,
  CLOSE_ANGLE,
  CLOSE_CURLY,
  CLOSE_PAREN,
  CLOSE_SQUARE,
  COLON,
  COMMA,
  CONST,
  CONTINUE,
  DEBUGGER,
  DEFAULT,
  DELETE,
  DO,
  DOT_DOT_DOT,
  ELSE,
  END_OF_FILE,
  EQUAL,
  EQUAL_EQUAL,
  EQUAL_EQUAL_EQUAL,
  ERROR,
  EXPORT,
  EXTENDS,
  FALSE,
  FINALLY,
  FOR,
  FUNCTION,
  GREATER_EQUAL,
  IDENTIFIER,
  IF,
  IMPLEMENTS,
  IMPORT,
  IN,
  INSTANCEOF,
  INTERFACE,
  LEFT_SHIFT,
  LESS_EQUAL,
  LET,
  MINUS,
  MINUS_MINUS,
  NEW,
  NO_SUBSTITUTION_TEMPLATE,
  NOT_EQUAL,
  NOT_EQUAL_EQUAL,
  NULL,
  NUMBER,
  OPEN_ANGLE,
  OPEN_CURLY,
  OPEN_PAREN,
  OPEN_SQUARE,
  OR,
  PACKAGE,
  PERCENT,
  PERIOD,
  PLUS,
  PLUS_PLUS,
  PRIVATE,
  PROTECTED,
  PUBLIC,
  QUESTION,
  RETURN,
  RIGHT_SHIFT,
  SEMI_COLON,
  SLASH,
  SLASH_EQUAL,
  STAR,
  STAR_STAR,
  STATIC,
  STRING,
  SUPER,
  SWITCH,
  TEMPLATE_HEAD,
  TEMPLATE_TAIL,
  THIS,
  THROW,
  TILDE,
  TRUE,
  TRY,
  TYPEOF,
  UNSIGNED_RIGHT_SHIFT,
  VAR,
  VOID,
  WHILE,
  WITH,
  YIELD
} from './TokenType.js';

import {
  ArgumentList,
  ArrayComprehension,
  ArrayLiteralExpression,
  ArrayPattern,
  ArrayType,
  ArrowFunctionExpression,
  AssignmentElement,
  AwaitExpression,
  BinaryExpression,
  BindingElement,
  BindingIdentifier,
  Block,
  BreakStatement,
  CallExpression,
  CallSignature,
  CaseClause,
  Catch,
  ClassDeclaration,
  ClassExpression,
  CommaExpression,
  ComprehensionFor,
  ComprehensionIf,
  ComputedPropertyName,
  ConditionalExpression,
  ConstructSignature,
  ConstructorType,
  ContinueStatement,
  CoverFormals,
  CoverInitializedName,
  DebuggerStatement,
  Annotation,
  DefaultClause,
  DoWhileStatement,
  EmptyStatement,
  ExportDeclaration,
  ExportDefault,
  ExportSpecifier,
  ExportSpecifierSet,
  ExportStar,
  ExpressionStatement,
  Finally,
  ForInStatement,
  ForOfStatement,
  ForOnStatement,
  ForStatement,
  FormalParameter,
  FormalParameterList,
  FunctionBody,
  FunctionDeclaration,
  FunctionExpression,
  FunctionType,
  GeneratorComprehension,
  GetAccessor,
  IdentifierExpression,
  IfStatement,
  ImportDeclaration,
  ImportSpecifier,
  ImportSpecifierSet,
  ImportedBinding,
  IndexSignature,
  InterfaceDeclaration,
  LabelledStatement,
  LiteralExpression,
  LiteralPropertyName,
  MemberExpression,
  MemberLookupExpression,
  MethodSignature,
  Module,
  ModuleDeclaration,
  ModuleSpecifier,
  NamedExport,
  NewExpression,
  ObjectLiteralExpression,
  ObjectPattern,
  ObjectPatternField,
  ObjectType,
  ParenExpression,
  PostfixExpression,
  PredefinedType,
  PropertyMethodAssignment,
  PropertyNameAssignment,
  PropertyNameShorthand,
  PropertySignature,
  PropertyVariableDeclaration,
  RestParameter,
  ReturnStatement,
  Script,
  SetAccessor,
  SpreadExpression,
  SpreadPatternElement,
  SuperExpression,
  SwitchStatement,
  SyntaxErrorTree,
  TemplateLiteralExpression,
  TemplateLiteralPortion,
  TemplateSubstitution,
  ThisExpression,
  ThrowStatement,
  TryStatement,
  TypeArguments,
  TypeName,
  TypeParameter,
  TypeParameters,
  TypeReference,
  UnaryExpression,
  UnionType,
  VariableDeclaration,
  VariableDeclarationList,
  VariableStatement,
  WhileStatement,
  WithStatement,
  YieldExpression
}  from './trees/ParseTrees.js';

/**
 * Differentiates between parsing for 'In' vs. 'NoIn'
 * Variants of expression grammars.
 */
const Expression = {
  NO_IN: 'NO_IN',
  NORMAL: 'NORMAL'
};

/**
 * Enum for determining if the initializer is needed in a variable declaration
 * with a destructuring pattern.
 * @enum {string}
 */
const DestructuringInitializer = {
  REQUIRED: 'REQUIRED',
  OPTIONAL: 'OPTIONAL'
};

/**
 * Enum used to determine if an initializer is allowed or not.
 * @enum {string}
 */
const Initializer = {
  ALLOWED: 'ALLOWED',
  REQUIRED: 'REQUIRED'
};

// Enums for language mode. Strong mode implies strict mode.
const SLOPPY_MODE = 0;
const STRICT_MODE = 1;
const STRONG_MODE = 2;

/**
 * Used to find invalid CoverInitializedName trees. This is used when we know
 * the tree is not going to be used as a pattern.
 */
class ValidateObjectLiteral extends FindVisitor {
  constructor() {
    super();
    this.errorToken = null;
  }

  visitCoverInitializedName(tree) {
    this.errorToken = tree.equalToken;
    this.found = true;
  }
}

/**
 * @param {Array.<VariableDeclaration>} declarations
 * @return {boolean}
 */
function containsInitializer(declarations) {
  return declarations.some((v) => v.initializer);
}

const FUNCTION_STATE_SCRIPT = 1;
const FUNCTION_STATE_MODULE = 1 << 1;
const FUNCTION_STATE_FUNCTION = 1 << 2;
const FUNCTION_STATE_ARROW = 1 << 3;
const FUNCTION_STATE_METHOD = 1 << 4;
const FUNCTION_STATE_DERIVED_CONSTRUCTOR = 1 << 5;
const FUNCTION_STATE_GENERATOR = 1 << 6;
const FUNCTION_STATE_ASYNC = 1 << 7;

const FUNCTION_STATE_LENIENT =
    FUNCTION_STATE_METHOD | FUNCTION_STATE_GENERATOR |
    FUNCTION_STATE_ASYNC | FUNCTION_STATE_DERIVED_CONSTRUCTOR;

/**
 * This is used to track the functions as the parser descends. It allows
 * us to determine if we are in a function and what kind of function it is.
 * This is used to determine if `return` and `super` are allowed.
 */
class FunctionState {
  constructor(outer, kind) {
    this.outer = outer;
    this.kind = kind;
  }

  isTopMost() {
    return this.kind & (FUNCTION_STATE_SCRIPT | FUNCTION_STATE_MODULE);
  }

  isMethod() {
    return this.kind & FUNCTION_STATE_METHOD;
  }

  isDerivedConstructor() {
    return this.kind & FUNCTION_STATE_DERIVED_CONSTRUCTOR;
  }

  isArrowFunction() {
    return this.kind & FUNCTION_STATE_ARROW;
  }

  isGenerator() {
    return this.kind & FUNCTION_STATE_GENERATOR;
  }

  isAsyncFunction() {
    return this.kind & FUNCTION_STATE_ASYNC;
  }

  isAsyncGenerator() {
    return this.kind & (FUNCTION_STATE_ASYNC | FUNCTION_STATE_GENERATOR);
  }
}

/**
 * Parses a javascript file.
 *
 * The various this.parseX_() methods never return null - even when parse errors
 * are encountered.Typically this.parseX_() will return a XTree ParseTree. Each
 * ParseTree that is created includes its source location. The typical pattern
 * for a this.parseX_() method is:
 *
 * XTree this.parseX_() {
 *   let start = this.getTreeStartLocation_();
 *   parse X grammar element and its children
 *   return new XTree(this.getTreeLocation_(start), children);
 * }
 *
 * this.parseX_() methods must consume at least 1 token - even in error cases.
 * This prevents infinite loops in the parser.
 *
 * Many this.parseX_() methods are matched by a 'boolean this.peekX_()' method
 * which will return true if the beginning of an X appears at the current
 * location. There are also this.peek_() methods which examine the next token.
 * this.peek_() methods must not consume any tokens.
 *
 * The this.eat_() method consumes a token and reports an error if the consumed
 * token is not of the expected type. The this.eatOpt_() methods consume the
 * next token iff the next token is of the expected type and return the consumed
 * token or null if no token was consumed.
 *
 * When parse errors are encountered, an error should be reported and the parse
 * should return a best guess at the current parse tree.
 *
 * When parsing lists, the preferred pattern is:
 *   this.eat_(LIST_START);
 *   let elements = [];
 *   while (this.peekListElement_()) {
 *     elements.push(this.parseListElement_());
 *   }
 *   this.eat_(LIST_END);
 */
export class Parser {
  /**
   * @param {SourceFile} file
   * @param {ErrorReporter} errorReporter
   * @param {Options} options
   */
  constructor(file, errorReporter = new SyntaxErrorReporter(),
      options = new Options()) {
    this.errorReporter_ = errorReporter;
    this.scanner_ = new Scanner(errorReporter, file, this, options);
    this.options_ = options;

    // This is used in conjunction with ensureNoCoverInitializedNames_ to
    // determine  if there has been any added CoverInitializedName since last
    // time this was read.
    this.coverInitializedNameCount_ = 0;

    this.languageMode_ = SLOPPY_MODE;
    this.annotations_ = [];

    // TODO(arv): Use function state to track strict mode.
    this.functionState_ = null;
  }

  get allowYield_() {
    return this.functionState_.isGenerator();
  }

  get allowAwait_() {
    return this.functionState_.isAsyncFunction();
  }

  get allowForOn_() {
    return this.functionState_.isAsyncGenerator();
  }

  /**
   * Sets the language mode, ensuring that we can only make it stricter.
   */
  restrictLanguageMode_(mode) {
    if (mode > this.languageMode_) {
      this.languageMode_ = mode;
    }
  }

  isStrictMode_() {
    return this.languageMode_ >= STRICT_MODE;
  }

  isStrongMode_() {
    return this.options_.strongMode && this.languageMode_ === STRONG_MODE;
  }

  // 14 Script
  /**
   * @return {Script}
   */
  parseScript() {
    this.languageMode_ = SLOPPY_MODE;
    let start = this.getTreeStartLocation_();
    let fs = this.pushFunctionState_(FUNCTION_STATE_SCRIPT);
    let scriptItemList = this.parseStatementList_(true);
    this.eat_(END_OF_FILE);
    this.popFunctionState_(fs);
    return new Script(this.getTreeLocation_(start), scriptItemList);
  }

  pushFunctionState_(kind) {
    return this.functionState_ = new FunctionState(this.functionState_, kind);
  }

  popFunctionState_(fs) {
    if (fs !== this.functionState_) {
      throw new Error('Internal error');
    }
    this.functionState_ = this.functionState_.outer;
  }

  // StatementList :
  //   StatementListItem
  //   StatementList StatementListItem

  /**
   * @param {boolean} checkDirective
   * @return {Array.<ParseTree>}
   * @private
   */
  parseStatementList_(checkDirective) {
    let result = [];
    let type;

    // We do a lot of type assignment in loops like these for performance
    // reasons.
    while ((type = this.peekType_()) !== CLOSE_CURLY && type !== END_OF_FILE) {
      let statement = this.parseStatementListItem_(type);
      if (checkDirective) {
        checkDirective = this.checkDirective_(statement);
      }
      result.push(statement);
    }
    return result;
  }

  checkDirective_(statement) {
    if (!statement.isDirectivePrologue()) {
      return false;
    } else if (statement.isUseStrictDirective()) {
      this.restrictLanguageMode_(STRICT_MODE);
      return false;
    } else if (this.options_.strongMode &&
               statement.isUseStrongDirective()) {
      this.restrictLanguageMode_(STRONG_MODE);
      return false;
    }
    return true;
  }

  // ScriptItem :
  //   ModuleDeclaration
  //   ImportDeclaration
  //   StatementListItem

  /**
   * @return {ParseTree}
   * @private
   */
  parseStatementListItem_(type) {
    // Declaration
    switch (type) {
      case LET:
      case CONST:
        if (this.options_.blockBinding) {
          return this.parseVariableStatement_();
        }
        break;

      case CLASS:
        if (this.options_.classes) {
          return this.parseClassDeclaration_();
        }
        break;

      case FUNCTION:
        return this.parseFunctionDeclaration_();
    }

    // Statement
    return this.parseStatementWithType_(type);
  }

  parseModule() {
    let start = this.getTreeStartLocation_();
    let fs = this.pushFunctionState_(FUNCTION_STATE_MODULE);
    let scriptItemList = this.parseModuleItemList_();
    this.eat_(END_OF_FILE);
    this.popFunctionState_(fs);
    return new Module(this.getTreeLocation_(start), scriptItemList, null);
  }

  parseModuleItemList_() {
    this.languageMode_ = STRICT_MODE;
    let result = [];
    let type;
    let checkDirective = true;

    while ((type = this.peekType_()) !== END_OF_FILE) {
      let statement = this.parseModuleItem_(type);
      if (checkDirective) {
        checkDirective = this.checkDirective_(statement);
      }
      result.push(statement);
    }
    return result;
  }

  parseModuleItem_(type) {
    switch (type) {
      case IMPORT:
        return this.parseImportDeclaration_();
      case EXPORT:
        return this.parseExportDeclaration_();
      case AT:
        if (this.options_.annotations)
          return this.parseAnnotatedDeclarations_(true);
        break;
    }
    return this.parseStatementListItem_(type);
  }

  parseModuleSpecifier_() {
    // ModuleSpecifier :
    //   StringLiteral
    let start = this.getTreeStartLocation_();
    let token = this.eat_(STRING);
    return new ModuleSpecifier(this.getTreeLocation_(start), token);
  }

  // ClassDeclaration
  // ImportDeclaration
  // ExportDeclaration
  // ModuleDeclaration
  // TODO: ModuleBlock
  // Statement (other than BlockStatement)
  // FunctionDeclaration

  // ImportDeclaration ::= "import" ImportDeclaration
  /**
   * @return {ParseTree}
   * @private
   */
  parseImportDeclaration_() {
    let start = this.getTreeStartLocation_();
    this.eat_(IMPORT);

    // import * as m from './m.js'
    if (this.peek_(STAR)) {
      this.eat_(STAR);
      this.eatId_(AS);
      let binding = this.parseImportedBinding_();
      this.eatId_(FROM);
      let moduleSpecifier = this.parseModuleSpecifier_();
      this.eatPossibleImplicitSemiColon_();
      return new ModuleDeclaration(this.getTreeLocation_(start), binding,
                                   moduleSpecifier);
    }

    let importClause = null;
    if (this.peekImportClause_(this.peekType_())) {
      importClause = this.parseImportClause_();
      this.eatId_(FROM);
    }
    let moduleSpecifier = this.parseModuleSpecifier_();
    this.eatPossibleImplicitSemiColon_();
    return new ImportDeclaration(this.getTreeLocation_(start),
        importClause, moduleSpecifier);
  }

  peekImportClause_(type) {
    return type === OPEN_CURLY || this.peekBindingIdentifier_(type);
  }

  // https://bugs.ecmascript.org/show_bug.cgi?id=2287
  // ImportClause :
  //   ImportedBinding
  //   NamedImports

  parseImportClause_() {
    let start = this.getTreeStartLocation_();
    if (this.eatIf_(OPEN_CURLY)) {
      let specifiers = [];
      while (!this.peek_(CLOSE_CURLY) && !this.isAtEnd()) {
        specifiers.push(this.parseImportSpecifier_());
        if (!this.eatIf_(COMMA))
          break;
      }
      this.eat_(CLOSE_CURLY);

      return new ImportSpecifierSet(this.getTreeLocation_(start), specifiers);
    }

    return this.parseImportedBinding_();
  }

  parseImportedBinding_() {
    let start = this.getTreeStartLocation_();
    let binding = this.parseBindingIdentifier_();
    return new ImportedBinding(this.getTreeLocation_(start), binding);
  }

  // ImportSpecifier ::= IdentifierName ("as" Identifier)?
  //                     Identifier "as" Identifier
  /**
   * @return {ParseTree}
   * @private
   */
  parseImportSpecifier_() {
    let start = this.getTreeStartLocation_();
    let token = this.peekToken_();
    let isKeyword = token.isKeyword();
    let binding;
    let name = this.eatIdName_();
    if (isKeyword || this.peekPredefinedString_(AS)) {
      this.eatId_(AS);
      binding = this.parseImportedBinding_();
    } else {
      binding = new ImportedBinding(name.location,
          new BindingIdentifier(name.location, name));
      name = null;
    }
    return new ImportSpecifier(this.getTreeLocation_(start), binding, name);
  }

  // export  VariableStatement
  // export  FunctionDeclaration
  // export  ConstStatement
  // export  ClassDeclaration
  // export  ModuleDeclaration

  /**
   * @return {ParseTree}
   * @private
   */
  parseExportDeclaration_() {
    let start = this.getTreeStartLocation_();
    this.eat_(EXPORT);
    let exportTree;
    let annotations = this.popAnnotations_();
    let type = this.peekType_();
    switch (type) {
      case CONST:
      case LET:
        if (this.options_.blockBinding) {
          exportTree = this.parseVariableStatement_();
          break;
        }
        return this.parseUnexpectedToken_(this.peekToken_());
      case VAR:
        exportTree = this.parseVariableStatement_();
        break;
      case FUNCTION:
        exportTree = this.parseFunctionDeclaration_();
        break;
      case CLASS:
        exportTree = this.parseClassDeclaration_();
        break;
      case DEFAULT:
        exportTree = this.parseExportDefault_();
        break;
      case OPEN_CURLY:
      case STAR:
        exportTree = this.parseNamedExport_();
        break;
      case IDENTIFIER:
        if (this.options_.asyncFunctions && this.peekPredefinedString_(ASYNC)) {
          let asyncToken = this.eatId_();
          exportTree = this.parseAsyncFunctionDeclaration_(asyncToken);
          break;
        }
<<<<<<< HEAD
        return this.parseUnexpectedToken_(type);
=======
        return this.parseUnexpectedToken_(this.peekToken_());
>>>>>>> 4bbab19f
      default:
        return this.parseUnexpectedToken_(this.peekToken_());
    }
    return new ExportDeclaration(this.getTreeLocation_(start), exportTree,
                                 annotations);
  }

  parseExportDefault_() {
    // export default AssignmentExpression ;
    let start = this.getTreeStartLocation_();
    this.eat_(DEFAULT);
    let exportValue;
    switch (this.peekType_()) {
      case FUNCTION: {
        // Use FunctionExpression as a cover grammar. If it has a name it is
        // treated as a declaration.
        let tree = this.parseFunctionExpression_();
        if (tree.name) {
          tree = new FunctionDeclaration(tree.location, tree.name,
                                         tree.functionKind, tree.parameterList,
                                         tree.typeAnnotation, tree.annotations,
                                         tree.body);
        }
        exportValue = tree;
        break;
      }
      case CLASS: {
        if (!this.options_.classes) {
          return this.parseSyntaxError_('Unexpected reserved word');
<<<<<<< HEAD
        }

        // Use ClassExpression as a cover grammar. If it has a name it is
        // treated as a declaration.
        let tree = this.parseClassExpression_();
        if (tree.name) {
          tree = new ClassDeclaration(tree.location, tree.name,
                                      tree.superClass, tree.elements,
                                      tree.annotations);
        }
=======
        }

        // Use ClassExpression as a cover grammar. If it has a name it is
        // treated as a declaration.
        let tree = this.parseClassExpression_();
        if (tree.name) {
          tree = new ClassDeclaration(tree.location, tree.name,
                                      tree.superClass, tree.elements,
                                      tree.annotations);
        }
>>>>>>> 4bbab19f
        exportValue = tree;
        break;
      }
      default:
        exportValue = this.parseAssignmentExpression_();
        this.eatPossibleImplicitSemiColon_();
    }

    return new ExportDefault(this.getTreeLocation_(start), exportValue);
  }

  parseNamedExport_() {
    // NamedExport ::=
    //     "*" "from" ModuleSpecifier(load)
    //     ExportSpecifierSet ("from" ModuleSpecifier(load))?
    let start = this.getTreeStartLocation_();

    let specifierSet, expression = null;

    if (this.peek_(OPEN_CURLY)) {
      specifierSet = this.parseExportSpecifierSet_();
      if (this.peekPredefinedString_(FROM)) {
        this.eatId_(FROM);
        expression = this.parseModuleSpecifier_();
      } else {
        // Ensure that the bindings (lhs) of the specifiers are not keywords.
        // Keywords are only disallowed when we do not have a 'from' following
        // the ExportSpecifierSet.
        this.validateExportSpecifierSet_(specifierSet);
      }
    } else {
      this.eat_(STAR);
      specifierSet = new ExportStar(this.getTreeLocation_(start));
      this.eatId_(FROM);
      expression = this.parseModuleSpecifier_();
    }

    this.eatPossibleImplicitSemiColon_();

    return new NamedExport(this.getTreeLocation_(start), expression,
                             specifierSet);
  }

  parseExportSpecifierSet_() {
    // ExportSpecifierSet ::=
    //     "{" ExportSpecifier ("," ExportSpecifier)* ","? "}"

    let start = this.getTreeStartLocation_();
    this.eat_(OPEN_CURLY);
    let specifiers = [this.parseExportSpecifier_()];
    while (this.eatIf_(COMMA)) {
      if (this.peek_(CLOSE_CURLY))
        break;
      specifiers.push(this.parseExportSpecifier_());
    }
    this.eat_(CLOSE_CURLY);

    return new ExportSpecifierSet(this.getTreeLocation_(start), specifiers);
  }

  // ExportSpecifier :
  //   Identifier
  //   Identifier "as" IdentifierName
  parseExportSpecifier_() {
    // ExportSpecifier ::= IdentifierName
    //     | IdentifierName "as" IdentifierName

    let start = this.getTreeStartLocation_();
    let lhs = this.eatIdName_();
    let rhs = null;
    if (this.peekPredefinedString_(AS)) {
      this.eatId_();
      rhs = this.eatIdName_();
    }
    return new ExportSpecifier(this.getTreeLocation_(start), lhs, rhs);
  }

  validateExportSpecifierSet_(tree) {
    for (let i = 0; i < tree.specifiers.length; i++) {
      let specifier = tree.specifiers[i];
      // These are represented as IdentifierTokens because we used eatIdName.
      if (getKeywordType(specifier.lhs.value)) {
        this.reportError_(specifier.lhs.location,
            `Unexpected token ${specifier.lhs.value}`);
      }
    }
  }

  peekId_(type) {
    if (type === IDENTIFIER)
      return true;
    if (this.isStrictMode_())
      return false;
    return this.peekToken_().isStrictKeyword();
  }

  peekIdName_(token) {
    return token.type === IDENTIFIER || token.isKeyword();
  }

  parseClassShared_(constr) {
    let start = this.getTreeStartLocation_();
    let languageMode = this.languageMode_;
    this.restrictLanguageMode_(STRICT_MODE);
    this.eat_(CLASS);
    let name = null;
    let typeParameters = null;
    let annotations = [];
    // Name is optional for ClassExpression
    if (constr === ClassDeclaration ||
        !this.peek_(EXTENDS) && !this.peek_(OPEN_CURLY)) {
      name = this.parseBindingIdentifier_();
      if (this.options_.types) {
        typeParameters = this.parseTypeParametersOpt_();
      }
      annotations = this.popAnnotations_();
    }
    let superClass = null;
    if (this.eatIf_(EXTENDS)) {
      superClass = this.parseLeftHandSideExpression_();
      superClass = this.coverFormalsToParenExpression_(superClass);
    }
    this.eat_(OPEN_CURLY);
    let elements = this.parseClassElements_(superClass);
    this.eat_(CLOSE_CURLY);
    this.languageMode_ = languageMode;
    return new constr(this.getTreeLocation_(start), name, superClass,
                      elements, annotations, typeParameters);
  }

  /**
   * @return {ParseTree}
   * @private
   */
  parseClassDeclaration_() {
    return this.parseClassShared_(ClassDeclaration);
  }

  /**
   * @return {ParseTree}
   * @private
   */
  parseClassExpression_() {
    return this.parseClassShared_(ClassExpression);
  }

  /**
   * @return {Array.<ParseTree>}
   * @private
   */
  parseClassElements_(derivedClass) {
    let result = [];

    while (true) {
      let type = this.peekType_();
      if (type === SEMI_COLON) {
        this.nextToken_();
      } else if (this.peekClassElement_(this.peekType_())) {
        result.push(this.parseClassElement_(derivedClass));
      } else {
        break;
      }
    }

    return result;
  }

  peekClassElement_(type) {
    // PropertyName covers get, set and static too.
    return this.peekPropertyName_(type) ||
        type === STAR && this.options_.generators ||
        type === AT && this.options_.annotations;
  }

  // PropertyName :
  //   LiteralPropertyName
  //   ComputedPropertyName
  parsePropertyName_() {
    if (this.peek_(OPEN_SQUARE))
      return this.parseComputedPropertyName_()
    return this.parseLiteralPropertyName_();
  }

  parseLiteralPropertyName_() {
    let start = this.getTreeStartLocation_();
    let token = this.nextToken_();
    return new LiteralPropertyName(this.getTreeLocation_(start), token);
  }

  // ComputedPropertyName :
  //   [ AssignmentExpression ]
  parseComputedPropertyName_() {
    let start = this.getTreeStartLocation_();
    this.eat_(OPEN_SQUARE);
    let expression = this.parseAssignmentExpression_();
    this.eat_(CLOSE_SQUARE);

    return new ComputedPropertyName(this.getTreeLocation_(start), expression);
  }

  /**
   * Parses a single statement. This statement might be a top level statement
   * in a Script or a Module as well as any other statement allowed in a
   * FunctionBody.
   * @return {ParseTree}
   */
  parseStatement() {
    // Allow return, yield and await.
    let fs = this.pushFunctionState_(FUNCTION_STATE_LENIENT);
    let result = this.parseModuleItem_(this.peekType_());
    this.popFunctionState_(fs);
    return result;
  }

  /**
   * Parses one or more statements. These might be top level statements in a
   * Script or a Module as well as any other statement allowed in a
   * FunctionBody.
   * @return {Array.<ParseTree>}
   */
  parseStatements() {
    // Allow return, yield and await.
    let fs = this.pushFunctionState_(FUNCTION_STATE_LENIENT);
    let result = this.parseModuleItemList_();
    this.popFunctionState_(fs);
    return result;
  }

  parseStatement_() {
    return this.parseStatementWithType_(this.peekType_());
  }

  parseSubStatement_() {
    let type = this.peekType_();
    if (type === SEMI_COLON && this.isStrongMode_()) {
      this.reportError_('Empty sub statements are not allowed in strong mode.' +
                        ' Please use {} instead.');
    }
    return this.parseStatementWithType_(type);
  }

  /**
   * @return {ParseTree}
   * @private
   */
  parseStatementWithType_(type) {
    switch (type) {
      // Most common first (based on building Traceur).
      case RETURN:
        return this.parseReturnStatement_();
      case VAR:
        return this.parseVariableStatement_();
      case IF:
        return this.parseIfStatement_();
      case FOR:
        return this.parseForStatement_();
      case BREAK:
        return this.parseBreakStatement_();
      case SWITCH:
        return this.parseSwitchStatement_();
      case THROW:
        return this.parseThrowStatement_();
      case WHILE:
        return this.parseWhileStatement_();

      // Rest are just alphabetical order.
      case AT:
        if (this.options_.annotations)
          return this.parseAnnotatedDeclarations_(false);
        break;
      case CONTINUE:
        return this.parseContinueStatement_();
      case DEBUGGER:
        return this.parseDebuggerStatement_();
      case DO:
        return this.parseDoWhileStatement_();
      case OPEN_CURLY:
        return this.parseBlock_();
      case SEMI_COLON:
        return this.parseEmptyStatement_();
      case TRY:
        return this.parseTryStatement_();
      case WITH:
        return this.parseWithStatement_();
      case INTERFACE:
        // TODO(arv): This should only be allowed at the top level.
        if (this.options_.types) {
          return this.parseInterfaceDeclaration_();
        }
    }
    return this.parseFallThroughStatement_();
  }

  // 13 Function Definition
  /**
   * @return {ParseTree}
   * @private
   */
  parseFunctionDeclaration_() {
    return this.parseFunction_(FunctionDeclaration);
  }

  /**
   * @return {ParseTree}
   * @private
   */
  parseFunctionExpression_() {
    return this.parseFunction_(FunctionExpression);
  }

  parseAsyncFunctionDeclaration_(asyncToken) {
    return this.parseAsyncFunction_(asyncToken, FunctionDeclaration);
  }

  parseAsyncFunctionExpression_(asyncToken) {
    return this.parseAsyncFunction_(asyncToken, FunctionExpression);
  }

  parseAsyncFunction_(asyncToken, ctor) {
    let start = asyncToken.location.start;
    this.eat_(FUNCTION);
    let kind = FUNCTION_STATE_FUNCTION | FUNCTION_STATE_ASYNC;
    if (this.options_.asyncGenerators && this.peek_(STAR)) {
      kind |= FUNCTION_STATE_GENERATOR;
      this.eat_(STAR);
      asyncToken = new IdentifierToken(asyncToken.location, ASYNC_STAR);
    }
    let fs = this.pushFunctionState_(kind);
    let f = this.parseFunction2_(start, asyncToken, ctor);
    this.popFunctionState_(fs);
    return f;
  }

  parseFunction_(ctor) {
    let start = this.getTreeStartLocation_();
    this.eat_(FUNCTION);
    let functionKind = null;
    let kind = FUNCTION_STATE_FUNCTION;
    if (this.options_.generators && this.peek_(STAR)) {
      functionKind = this.eat_(STAR);
      kind |= FUNCTION_STATE_GENERATOR;
    }
    let fs = this.pushFunctionState_(kind);
    let f = this.parseFunction2_(start, functionKind, ctor);
    this.popFunctionState_(fs);
    return f;
  }

  parseFunction2_(start, functionKind, ctor) {
    let name = null;
    let annotations = [];
    if (ctor === FunctionDeclaration ||
        this.peekBindingIdentifier_(this.peekType_())) {
      name = this.parseBindingIdentifier_();
      annotations = this.popAnnotations_();
    }

    this.eat_(OPEN_PAREN);
    let parameters = this.parseFormalParameters_();
    this.eat_(CLOSE_PAREN);

    let typeAnnotation = this.parseTypeAnnotationOpt_();
    let body = this.parseFunctionBody_(parameters);
    return new ctor(this.getTreeLocation_(start), name, functionKind,
                    parameters, typeAnnotation, annotations, body);
  }

  peekRest_(type) {
    return type === DOT_DOT_DOT && this.options_.restParameters;
  }

  /**
   * @return {FormalParameterList}
   * @private
   */
  parseFormalParameters_() {
    // FormalParameterList :
    //   [empty]
    //   FunctionRestParameter
    //   FormalsList
    //   FormalsList , FunctionRestParameter
    //
    // FunctionRestParameter :
    //   ... BindingIdentifier
    //
    // FormalsList :
    //   FormalParameter
    //   FormalsList , FormalParameter
    //
    // FormalParameter :
    //   BindingElement
    //
    // BindingElement :
    //   SingleNameBinding
    //   BindingPattern Initializeropt
    let start = this.getTreeStartLocation_();
    let formals = [];
    this.pushAnnotations_();
    let type = this.peekType_();
    if (this.peekRest_(type)) {
      formals.push(this.parseFormalRestParameter_());
    } else {
      if (this.peekFormalParameter_(this.peekType_()))
        formals.push(this.parseFormalParameter_());

      while (this.eatIf_(COMMA)) {
        this.pushAnnotations_();
        if (this.peekRest_(this.peekType_())) {
          formals.push(this.parseFormalRestParameter_());
          break;
        }
        formals.push(this.parseFormalParameter_());
      }
    }

    return new FormalParameterList(this.getTreeLocation_(start), formals);
  }

  peekFormalParameter_(type) {
    return this.peekBindingElement_(type);
  }

  parseFormalParameter_(initializerAllowed = undefined) {
    let start = this.getTreeStartLocation_();
    let binding = this.parseBindingElementBinding_();
    let typeAnnotation = this.parseTypeAnnotationOpt_();
    let initializer = this.parseBindingElementInitializer_(initializerAllowed);

    return new FormalParameter(this.getTreeLocation_(start),
        new BindingElement(this.getTreeLocation_(start), binding, initializer),
        typeAnnotation, this.popAnnotations_());
  }

  parseFormalRestParameter_() {
    let start = this.getTreeStartLocation_();
    let restParameter = this.parseRestParameter_();
    let typeAnnotation = this.parseTypeAnnotationOpt_();
    return new FormalParameter(this.getTreeLocation_(start), restParameter,
        typeAnnotation, this.popAnnotations_());
  }

  parseRestParameter_() {
    let start = this.getTreeStartLocation_();
    this.eat_(DOT_DOT_DOT);
    let id = this.parseBindingIdentifier_();
    let typeAnnotation = this.parseTypeAnnotationOpt_();
    return new RestParameter(this.getTreeLocation_(start), id, typeAnnotation);
  }

  /**
   * @return {Block}
   * @private
   */
  parseFunctionBody_(params) {
    let start = this.getTreeStartLocation_();
    this.eat_(OPEN_CURLY);

    let languageMode = this.languageMode_;
    let result = this.parseStatementList_(languageMode < STRONG_MODE);

    if (!languageMode && this.isStrictMode_() && params)
      StrictParams.visit(params, this.errorReporter_);

    this.languageMode_ = languageMode;

    this.eat_(CLOSE_CURLY);
    return new FunctionBody(this.getTreeLocation_(start), result);
  }

  /**
   * @return {SpreadExpression}
   * @private
   */
  parseSpreadExpression_() {
    let start = this.getTreeStartLocation_();
    this.eat_(DOT_DOT_DOT);
    let operand = this.parseAssignmentExpression_();
    return new SpreadExpression(this.getTreeLocation_(start), operand);
  }

  // 12.1 Block
  /**
   * @return {Block}
   * @private
   */
  parseBlock_() {
    let start = this.getTreeStartLocation_();
    this.eat_(OPEN_CURLY);
    let result = this.parseStatementList_(false);
    this.eat_(CLOSE_CURLY);
    return new Block(this.getTreeLocation_(start), result);
  }

  // 12.2 Variable Statement
  /**
   * @return {VariableStatement}
   * @private
   */
  parseVariableStatement_() {
    let start = this.getTreeStartLocation_();
    let declarations = this.parseVariableDeclarationList_();
    this.checkInitializers_(declarations);
    this.eatPossibleImplicitSemiColon_();
    return new VariableStatement(this.getTreeLocation_(start), declarations);
  }

  /**
   * @param {Expression=} expressionIn
   * @param {DestructuringInitializer} initializer Whether destructuring
   *     requires an initializer
   * @return {VariableDeclarationList}
   * @private
   */
  parseVariableDeclarationList_(
      expressionIn = Expression.NORMAL,
      initializer = DestructuringInitializer.REQUIRED) {
    let type = this.peekType_();

    switch (type) {
      case CONST:
      case LET:
      case VAR:
        this.nextToken_();
        break;
      default:
        throw Error('unreachable');
    }

    if (this.isStrongMode_() && type === VAR) {
      this.reportError_('var is not allowed in strong mode. ' +
                        'Please use let or const instead.');
    }

    let start = this.getTreeStartLocation_();
    let declarations = [];

    declarations.push(this.parseVariableDeclaration_(type, expressionIn,
                                                     initializer));
    while (this.eatIf_(COMMA)) {
      declarations.push(this.parseVariableDeclaration_(type, expressionIn,
                                                       initializer));
    }
    return new VariableDeclarationList(
        this.getTreeLocation_(start), type, declarations);
  }

  /**
   * VariableDeclaration :
   *   BindingIdentifier Initializeropt
   *   BindingPattern Initializer
   *
   * VariableDeclarationNoIn :
   *   BindingIdentifier InitializerNoInopt
   *   BindingPattern InitializerNoIn
   *
   * @param {TokenType} binding
   * @param {Expression} expressionIn
   * @param {DestructuringInitializer=} initializer
   * @return {VariableDeclaration}
   * @private
   */
  parseVariableDeclaration_(binding, expressionIn,
                            initializer = DestructuringInitializer.REQUIRED) {
    let initRequired = initializer !== DestructuringInitializer.OPTIONAL;
    let start = this.getTreeStartLocation_();

    let lvalue;
    let typeAnnotation;
    if (this.peekPattern_(this.peekType_())) {
      lvalue = this.parseBindingPattern_();
      typeAnnotation = null;
    } else {
      lvalue = this.parseBindingIdentifier_();
      typeAnnotation = this.parseTypeAnnotationOpt_();
    }

    let init = null;
    if (this.peek_(EQUAL))
      init = this.parseInitializer_(expressionIn);
    else if (lvalue.isPattern() && initRequired)
      this.reportError_('destructuring must have an initializer');

    return new VariableDeclaration(this.getTreeLocation_(start), lvalue,
        typeAnnotation, init);
  }

  /**
   * @param {Expression} expressionIn
   * @return {ParseTree}
   * @private
   */
  parseInitializer_(expressionIn) {
    this.eat_(EQUAL);
    return this.parseAssignmentExpression_(expressionIn);
  }

  parseInitializerOpt_(expressionIn) {
    if (this.eatIf_(EQUAL))
      return this.parseAssignmentExpression_(expressionIn);
    return null;
  }

  // 12.3 Empty Statement
  /**
   * @return {EmptyStatement}
   * @private
   */
  parseEmptyStatement_() {
    let start = this.getTreeStartLocation_();
    this.eat_(SEMI_COLON);
    return new EmptyStatement(this.getTreeLocation_(start));
  }

  /**
   * @return {ExpressionStatement|LabelledStatement}
   * @private
   */
  parseFallThroughStatement_() {
    // ExpressionStatement :
    //   [lookahead ∉ {{, function, class, let [}] Expression ;

    let start = this.getTreeStartLocation_();
    let expression;

    switch (this.peekType_()) {
      case OPEN_CURLY:
        return this.parseUnexpectedToken_(this.peekToken_());
      case FUNCTION:
      case CLASS:
        return this.parseUnexpectedReservedWord_(this.peekToken_());
      case LET:
        if (this.peek_(OPEN_SQUARE, 1)) {
          return this.parseSyntaxError_(
              `A statement cannot start with 'let ['`);
        }
    }

    // async [no line terminator] function ...
    if (this.options_.asyncFunctions && this.peekPredefinedString_(ASYNC) &&
        this.peek_(FUNCTION, 1)) {
      // TODO(arv): This look ahead should not be needed.
      let asyncToken = this.eatId_();
      let functionToken = this.peekTokenNoLineTerminator_();
      if (functionToken !== null)
        return this.parseAsyncFunctionDeclaration_(asyncToken);

      expression = new IdentifierExpression(this.getTreeLocation_(start),
                                            asyncToken);
    } else {
      expression = this.parseExpression_();
    }

    if (expression.type === IDENTIFIER_EXPRESSION) {
      // 12.12 Labelled Statement
      if (this.eatIf_(COLON)) {
        let nameToken = expression.identifierToken;
        let statement = this.parseStatement_();
        return new LabelledStatement(this.getTreeLocation_(start), nameToken,
                                     statement);
      }
    }

    this.eatPossibleImplicitSemiColon_();
    return new ExpressionStatement(this.getTreeLocation_(start), expression);
  }

  // 12.5 If Statement
  /**
   * @return {IfStatement}
   * @private
   */
  parseIfStatement_() {
    let start = this.getTreeStartLocation_();
    this.eat_(IF);
    this.eat_(OPEN_PAREN);
    let condition = this.parseExpression_();
    this.eat_(CLOSE_PAREN);
    let ifClause = this.parseSubStatement_();
    let elseClause = null;
    if (this.eatIf_(ELSE)) {
      elseClause = this.parseSubStatement_();
    }
    return new IfStatement(this.getTreeLocation_(start), condition, ifClause, elseClause);
  }

  // 12.6 Iteration Statements

  // 12.6.1 The do-while Statement
  /**
   * @return {ParseTree}
   * @private
   */
  parseDoWhileStatement_() {
    let start = this.getTreeStartLocation_();
    this.eat_(DO);
    let body = this.parseSubStatement_();
    this.eat_(WHILE);
    this.eat_(OPEN_PAREN);
    let condition = this.parseExpression_();
    this.eat_(CLOSE_PAREN);
    this.eatPossibleImplicitSemiColon_();
    return new DoWhileStatement(this.getTreeLocation_(start), body, condition);
  }

  // 12.6.2 The while Statement
  /**
   * @return {ParseTree}
   * @private
   */
  parseWhileStatement_() {
    let start = this.getTreeStartLocation_();
    this.eat_(WHILE);
    this.eat_(OPEN_PAREN);
    let condition = this.parseExpression_();
    this.eat_(CLOSE_PAREN);
    let body = this.parseSubStatement_();
    return new WhileStatement(this.getTreeLocation_(start), condition, body);
  }

  // 12.6.3 The for Statement
  // 12.6.4 The for-in Statement
  // https://github.com/jhusain/asyncgenerator
  /**
   * @return {ParseTree}
   * @private
   */
  parseForStatement_() {
    let start = this.getTreeStartLocation_();
    this.eat_(FOR);
    this.eat_(OPEN_PAREN);

    let type = this.peekType_();
    if (this.peekVariableDeclarationList_(type)) {
      let variables = this.parseVariableDeclarationList_(
          Expression.NO_IN, DestructuringInitializer.OPTIONAL);

      let declarations = variables.declarations;
      if (declarations.length > 1 || containsInitializer(declarations)) {
        return this.parseForStatement2_(start, variables);
      }

      type = this.peekType_();
      if (type === IN) {
        return this.parseForInStatement_(start, variables);
      } else if (this.peekOf_()) {
        return this.parseForOfStatement_(start, variables);
      } else if (this.allowForOn_ && this.peekOn_()) {
        return this.parseForOnStatement_(start, variables);
      } else {
        // for statement: const must have initializers
        this.checkInitializers_(variables);
        return this.parseForStatement2_(start, variables);
      }
    }

    if (type === SEMI_COLON) {
      return this.parseForStatement2_(start, null);
    }

    let coverInitializedNameCount = this.coverInitializedNameCount_;
    let initializer = this.parseExpressionAllowPattern_(Expression.NO_IN);
    type = this.peekType_();
    if (initializer.isLeftHandSideExpression() &&
        (type === IN || this.peekOf_() ||
         this.allowForOn_ && this.peekOn_())) {
      initializer = this.transformLeftHandSideExpression_(initializer);
      if (this.peekOf_()) {
        return this.parseForOfStatement_(start, initializer);
      } else if (this.allowForOn_ && this.peekOn_()) {
        return this.parseForOnStatement_(start, initializer);
      }
      return this.parseForInStatement_(start, initializer);
    }

    this.ensureNoCoverInitializedNames_(initializer, coverInitializedNameCount);

    return this.parseForStatement2_(start, initializer);
  }

  peekOf_() {
    return this.options_.forOf && this.peekPredefinedString_(OF);
  }

  peekOn_() {
    return this.options_.forOn && this.peekPredefinedString_(ON);
  }

  // The for-each Statement
  // for  (  { let | let | const }  identifier  of  expression  )  statement
  /**
   * @param {SourcePosition} start
   * @param {ParseTree} initializer
   * @return {ParseTree}
   * @private
   */
  parseForOfStatement_(start, initializer) {
    this.eatId_(); // of
    let collection = this.parseExpression_();
    this.eat_(CLOSE_PAREN);
    let body = this.parseSubStatement_();
    return new ForOfStatement(this.getTreeLocation_(start), initializer,
                              collection, body);
  }

  // The for-on Statement
  // for  (  { let | let | const }  identifier  on  expression  )  statement
  /**
   * @param {SourcePosition} start
   * @param {ParseTree} initializer
   * @return {ParseTree}
   * @private
   */
  parseForOnStatement_(start, initializer) {
    this.eatId_(); // on
    let observable = this.parseExpression_();
    this.eat_(CLOSE_PAREN);
    let body = this.parseSubStatement_();
    return new ForOnStatement(this.getTreeLocation_(start), initializer,
                              observable, body);
  }

  /**
   * Checks variable declaration in variable and for statements.
   *
   * @param {VariableDeclarationList} variables
   * @return {void}
   * @private
   */
  checkInitializers_(variables) {
    if (this.options_.blockBinding &&
        variables.declarationType === CONST) {
      let type = variables.declarationType;
      for (let i = 0; i < variables.declarations.length; i++) {
        if (!this.checkInitializer_(type, variables.declarations[i])) {
          break;
        }
      }
    }
  }

  /**
   * Checks variable declaration
   *
   * @param {TokenType} type
   * @param {VariableDeclaration} declaration
   * @return {boolan} Whether the initializer is correct.
   * @private
   */
  checkInitializer_(type, declaration) {
    if (this.options_.blockBinding && type === CONST &&
        declaration.initializer === null) {
      this.reportError_('const variables must have an initializer');
      return false;
    }
    return true;
  }

  /**
   * @return {boolean}
   * @private
   */
  peekVariableDeclarationList_(type) {
    switch (type) {
      case VAR:
        return true;
      case CONST:
      case LET:
        return this.options_.blockBinding;
      default:
        return false;
    }
  }

  // 12.6.3 The for Statement
  /**
   * @param {SourcePosition} start
   * @param {ParseTree} initializer
   * @return {ParseTree}
   * @private
   */
  parseForStatement2_(start, initializer) {
    this.eat_(SEMI_COLON);

    let condition = null;
    if (!this.peek_(SEMI_COLON)) {
      condition = this.parseExpression_();
    }
    this.eat_(SEMI_COLON);

    let increment = null;
    if (!this.peek_(CLOSE_PAREN)) {
      increment = this.parseExpression_();
    }
    this.eat_(CLOSE_PAREN);
    let body = this.parseSubStatement_();
    return new ForStatement(this.getTreeLocation_(start), initializer,
                            condition, increment, body);
  }

  // 12.6.4 The for-in Statement
  /**
   * @param {SourcePosition} start
   * @param {ParseTree} initializer
   * @return {ParseTree}
   * @private
   */
  parseForInStatement_(start, initializer) {
    if (this.isStrongMode_()) {
      this.reportError_('for in loops are not allowed in strong mode');
    }
    this.eat_(IN);
    let collection = this.parseExpression_();
    this.eat_(CLOSE_PAREN);
    let body = this.parseSubStatement_();
    return new ForInStatement(this.getTreeLocation_(start), initializer,
                              collection, body);
  }

  // 12.7 The continue Statement
  /**
   * @return {ParseTree}
   * @private
   */
  parseContinueStatement_() {
    let start = this.getTreeStartLocation_();
    this.eat_(CONTINUE);
    let name = null;
    if (!this.peekImplicitSemiColon_(this.peekType_())) {
      name = this.eatIdOpt_();
    }
    this.eatPossibleImplicitSemiColon_();
    return new ContinueStatement(this.getTreeLocation_(start), name);
  }

  // 12.8 The break Statement
  /**
   * @return {ParseTree}
   * @private
   */
  parseBreakStatement_() {
    let start = this.getTreeStartLocation_();
    this.eat_(BREAK);
    let name = null;
    if (!this.peekImplicitSemiColon_(this.peekType_())) {
      name = this.eatIdOpt_();
    }
    this.eatPossibleImplicitSemiColon_();
    return new BreakStatement(this.getTreeLocation_(start), name);
  }

  //12.9 The return Statement
  /**
   * @return {ParseTree}
   * @private
   */
  parseReturnStatement_() {
    let start = this.getTreeStartLocation_();
    if (this.functionState_.isTopMost()) {
      this.reportError_('Illegal return statement');
    }
    this.eat_(RETURN);
    let expression = null;
    if (!this.peekImplicitSemiColon_(this.peekType_())) {
      expression = this.parseExpression_();
    }
    this.eatPossibleImplicitSemiColon_();
    return new ReturnStatement(this.getTreeLocation_(start), expression);
  }

  // Harmony: The yield Statement
  //  yield  [expression];
  /**
   * @return {ParseTree}
   * @private
   */
  parseYieldExpression_() {
    let start = this.getTreeStartLocation_();
    this.eat_(YIELD);
    let expression = null;
    let isYieldFor = false;
    if (!this.peekImplicitSemiColon_(this.peekType_())) {
      isYieldFor = this.eatIf_(STAR);
      expression = this.parseAssignmentExpression_();
    }

    return new YieldExpression(
        this.getTreeLocation_(start), expression, isYieldFor);
  }

  // 12.10 The with Statement
  /**
   * @return {ParseTree}
   * @private
   */
  parseWithStatement_() {
    if (this.isStrictMode_())
      this.reportError_('Strict mode code may not include a with statement');

    let start = this.getTreeStartLocation_();
    this.eat_(WITH);
    this.eat_(OPEN_PAREN);
    let expression = this.parseExpression_();
    this.eat_(CLOSE_PAREN);
    let body = this.parseSubStatement_();
    return new WithStatement(this.getTreeLocation_(start), expression, body);
  }

  // 12.11 The switch Statement
  /**
   * @return {ParseTree}
   * @private
   */
  parseSwitchStatement_() {
    let start = this.getTreeStartLocation_();
    this.eat_(SWITCH);
    this.eat_(OPEN_PAREN);
    let expression = this.parseExpression_();
    this.eat_(CLOSE_PAREN);
    this.eat_(OPEN_CURLY);
    let caseClauses = this.parseCaseClauses_();
    this.eat_(CLOSE_CURLY);
    return new SwitchStatement(
        this.getTreeLocation_(start), expression, caseClauses);
  }

  /**
   * @return {Array.<ParseTree>}
   * @private
   */
  parseCaseClauses_() {
    let foundDefaultClause = false;
    let clauses = [];

    loop: while (true) {
      let start = this.getTreeStartLocation_();
      switch (this.peekType_()) {
        case CASE: {
          this.nextToken_();
          let expression = this.parseExpression_();
          this.eat_(COLON);
          let statements = this.parseCaseStatementsOpt_();
          clauses.push(new CaseClause(this.getTreeLocation_(start),
                                      expression, statements));
          break;
        }
        case DEFAULT: {
          if (foundDefaultClause) {
            this.reportError_(
                'Switch statements may have at most one default clause');
          } else {
            foundDefaultClause = true;
          }
          this.nextToken_();
          this.eat_(COLON);
          let statements = this.parseCaseStatementsOpt_();
          clauses.push(
              new DefaultClause(this.getTreeLocation_(start), statements));
          break;
        }
        default:
          break loop;
      }
    }

    if (clauses.length <= 1 || !this.isStrongMode_()) {
      return clauses;
    }

    // Strong mode - All but last clause must end with break, continue,
    // return or throw.

    function isValid(tree, breakOk) {
      switch (tree.type) {
        case BREAK_STATEMENT:
          // TODO(arv): break label should be sufficient depending on the label.
          return breakOk;
        case RETURN_STATEMENT:
        case THROW_STATEMENT:
        case CONTINUE_STATEMENT:
          return true;
        case IF_STATEMENT:
          return isValid(tree.ifClause, breakOk) &&
                 tree.elseClause !== null && isValid(tree.elseClause, breakOk);
        case BLOCK:
          return tree.statements.length > 0 &&
              isValid(tree.statements[tree.statements.length - 1], breakOk);
        case SWITCH_STATEMENT: {
          // Last statement is a switch. All branches must exit. There must be
          // a default too.
          let clauses = tree.caseClauses;
          if (clauses.length === 0) {
            return false;
          }
          let foundDefaultClause = false;
          let foundExit = false;
          for (let i = 0; i < clauses.length; i++) {
            let clause = clauses[i];
            if (clause.type === DEFAULT_CLAUSE) {
              foundDefaultClause = true;  // Duplicate default already handled.
            }
            let statements = clause.statements;
            if (statements.length === 0) {
              if (i === clauses.length - 1) {
                // Last clause is not allowed to be fall through here.
                return false;
              }
              continue;
            }
            let lastStatement = statements[statements.length - 1];
            if (isValid(lastStatement, false)) {  // break is not sufficient.
              foundExit = true;
            } else {
              return false;
            }
          }
          return foundDefaultClause && foundExit;
        }
        default:
          return false;
      }
    }

    for (let i = 0; i < clauses.length - 1; i++) {
      let clause = clauses[i];
      if (clause.statements.length === 0) {
        // Empty clause is allowed.
        continue;
      }
      let lastStatement = clause.statements[clause.statements.length - 1];
      if (!isValid(lastStatement, true)) {
        this.reportError_(clauses[i + 1].location,
                          'Fall through is not allowed in strong mode');
      }
    }

    return clauses;
  }

  /**
   * @return {Array.<ParseTree>}
   * @private
   */
  parseCaseStatementsOpt_() {
    // CaseClause :
    //   case Expression : StatementList
    let result = [];
    let type;
    while (true) {
      switch (type = this.peekType_()) {
        case CASE:
        case DEFAULT:
        case CLOSE_CURLY:
        case END_OF_FILE:
          return result;
      }
      if (this.isStrongMode_()) {
        result.push(this.parseStatementWithType_(type));
      } else {
        result.push(this.parseStatementListItem_(type));
      }
    }
  }

  // 12.13 Throw Statement
  /**
   * @return {ParseTree}
   * @private
   */
  parseThrowStatement_() {
    let start = this.getTreeStartLocation_();
    this.eat_(THROW);
    let value = null;
    if (!this.peekImplicitSemiColon_(this.peekType_())) {
      value = this.parseExpression_();
    }
    this.eatPossibleImplicitSemiColon_();
    return new ThrowStatement(this.getTreeLocation_(start), value);
  }

  // 12.14 Try Statement
  /**
   * @return {ParseTree}
   * @private
   */
  parseTryStatement_() {
    let start = this.getTreeStartLocation_();
    this.eat_(TRY);
    let body = this.parseBlock_();
    let catchBlock = null;
    if (this.peek_(CATCH)) {
      catchBlock = this.parseCatch_();
    }
    let finallyBlock = null;
    if (this.peek_(FINALLY)) {
      finallyBlock = this.parseFinallyBlock_();
    }
    if (catchBlock === null && finallyBlock === null) {
      this.reportError_("'catch' or 'finally' expected.");
    }
    return new TryStatement(this.getTreeLocation_(start), body, catchBlock, finallyBlock);
  }

  /**
   * Catch :
   *   catch ( CatchParameter ) Block
   *
   * CatchParameter :
   *   BindingIdentifier
   *   BindingPattern
   *
   * @return {ParseTree}
   * @private
   */
  parseCatch_() {
    let start = this.getTreeStartLocation_();
    let catchBlock;
    this.eat_(CATCH);
    this.eat_(OPEN_PAREN);
    let binding;
    if (this.peekPattern_(this.peekType_()))
      binding = this.parseBindingPattern_();
    else
      binding = this.parseBindingIdentifier_();
    this.eat_(CLOSE_PAREN);
    let catchBody = this.parseBlock_();
    catchBlock = new Catch(this.getTreeLocation_(start), binding,
                           catchBody);
    return catchBlock;
  }

  /**
   * @return {ParseTree}
   * @private
   */
  parseFinallyBlock_() {
    let start = this.getTreeStartLocation_();
    this.eat_(FINALLY);
    let finallyBlock = this.parseBlock_();
    return new Finally(this.getTreeLocation_(start), finallyBlock);
  }

  // 12.15 The Debugger Statement
  /**
   * @return {ParseTree}
   * @private
   */
  parseDebuggerStatement_() {
    let start = this.getTreeStartLocation_();
    this.eat_(DEBUGGER);
    this.eatPossibleImplicitSemiColon_();

    return new DebuggerStatement(this.getTreeLocation_(start));
  }

  // 11.1 Primary Expressions
  /**
   * @return {ParseTree}
   * @private
   */
  parsePrimaryExpression_() {
    switch (this.peekType_()) {
      case CLASS:
        return this.options_.classes ?
            this.parseClassExpression_() :
            this.parseUnexpectedReservedWord_(this.peekToken_());
      case THIS:
        return this.parseThisExpression_();
      case IDENTIFIER: {
        let identifier = this.parseIdentifierExpression_();
        if (this.options_.asyncFunctions &&
            identifier.identifierToken.value === ASYNC) {
          let token = this.peekTokenNoLineTerminator_();
          if (token && token.type === FUNCTION) {
            let asyncToken = identifier.identifierToken;
            return this.parseAsyncFunctionExpression_(asyncToken);
          }
        }
        return identifier;
      }
      case NUMBER:
      case STRING:
      case TRUE:
      case FALSE:
      case NULL:
        return this.parseLiteralExpression_();
      case OPEN_SQUARE:
        return this.parseArrayLiteral_();
      case OPEN_CURLY:
        return this.parseObjectLiteral_();
      case OPEN_PAREN:
        return this.parsePrimaryExpressionStartingWithParen_();
      case SLASH:
      case SLASH_EQUAL:
        return this.parseRegularExpressionLiteral_();
      case NO_SUBSTITUTION_TEMPLATE:
      case TEMPLATE_HEAD:
        if (this.options_.templateLiterals) {
          return this.parseTemplateLiteral_(null);
        }
        break;

      case IMPLEMENTS:
      case INTERFACE:
      case PACKAGE:
      case PRIVATE:
      case PROTECTED:
      case PUBLIC:
      case STATIC:
      case YIELD:
<<<<<<< HEAD
        if (this.isStrictMode_()) {
=======
        if (this.strictMode_) {
>>>>>>> 4bbab19f
          this.reportReservedIdentifier_(this.nextToken_());
        }
        return this.parseIdentifierExpression_();

      case END_OF_FILE:
        return this.parseSyntaxError_('Unexpected end of input');
    }

    let token = this.peekToken_();
    if (token.isKeyword()) {
      return this.parseUnexpectedReservedWord_(token);
    }
    return this.parseUnexpectedToken_(token);
  }

  /**
   * @return {SuperExpression}
   * @private
   */
  parseSuperExpression_(isNew) {
    let start = this.getTreeStartLocation_();

    let fs = this.functionState_;
    while (fs && fs.isArrowFunction()) {
      fs = fs.outer;
    }
    if (!fs || !fs.isMethod()) {
      return this.parseSyntaxError_('super is only allowed in methods');
    }

    this.eat_(SUPER);
    let operand = new SuperExpression(this.getTreeLocation_(start));
    let type = this.peekType_();
    if (isNew) {
      // new super() is not allowed so we require a PERIOD or an OPEN_SQUARE.
      if (type === OPEN_SQUARE) {
        return this.parseMemberLookupExpression_(start, operand);
      }
      return this.parseMemberExpression_(start, operand);
    }

    switch (type) {
      case OPEN_SQUARE:
        return this.parseMemberLookupExpression_(start, operand);
      case PERIOD:
        return this.parseMemberExpression_(start, operand);
      case OPEN_PAREN: {
        let superCall = this.parseCallExpression_(start, operand);
        if (!fs.isDerivedConstructor()) {
          this.errorReporter_.reportError(start,
            'super call is only allowed in derived constructor');
        }
        return superCall;
      }
    }

    return this.parseUnexpectedToken_(this.peekToken_());
  }

  /**
   * @return {ThisExpression}
   * @private
   */
  parseThisExpression_() {
    let start = this.getTreeStartLocation_();
    this.eat_(THIS);
    return new ThisExpression(this.getTreeLocation_(start));
  }

  peekBindingIdentifier_(type) {
    return this.peekId_(type);
  }

  parseBindingIdentifier_() {
    let start = this.getTreeStartLocation_();
    let identifier = this.eatId_();
    return new BindingIdentifier(this.getTreeLocation_(start), identifier);
  }

  /**
   * @return {IdentifierExpression}
   * @private
   */
  parseIdentifierExpression_() {
    let start = this.getTreeStartLocation_();
    let identifier = this.eatId_();
    return new IdentifierExpression(this.getTreeLocation_(start), identifier);
  }

  /**
   * Special case of parseIdentifierExpression_ which allows keywords.
   * @return {IdentifierExpression}
   * @private
   */
  parseIdentifierNameExpression_() {
    let start = this.getTreeStartLocation_();
    let identifier = this.eatIdName_();
    return new IdentifierExpression(this.getTreeLocation_(start), identifier);
  }

  /**
   * @return {LiteralExpression}
   * @private
   */
  parseLiteralExpression_() {
    let start = this.getTreeStartLocation_();
    let literal = this.nextLiteralToken_();
    return new LiteralExpression(this.getTreeLocation_(start), literal);
  }

  /**
   * @return {Token}
   * @private
   */
  nextLiteralToken_() {
    return this.nextToken_();
  }

  /**
   * @return {ParseTree}
   * @private
   */
  parseRegularExpressionLiteral_() {
    let start = this.getTreeStartLocation_();
    let literal = this.nextRegularExpressionLiteralToken_();
    return new LiteralExpression(this.getTreeLocation_(start), literal);
  }

  peekSpread_(type) {
    return type === DOT_DOT_DOT && this.options_.spread;
  }

  // 11.1.4 Array Literal Expression
  /**
   * Parse array literal and delegates to {@code parseArrayComprehension_} as
   * needed.
   *
   * ArrayLiteral :
   *   [ Elisionopt ]
   *   [ ElementList ]
   *   [ ElementList , Elisionopt ]
   *
   * ElementList :
   *   Elisionopt AssignmentExpression
   *   Elisionopt ... AssignmentExpression
   *   ElementList , Elisionopt AssignmentExpression
   *   ElementList , Elisionopt SpreadElement
   *
   * Elision :
   *   ,
   *   Elision ,
   *
   * SpreadElement :
   *   ... AssignmentExpression
   *
   * @return {ParseTree}
   * @private
   */
  parseArrayLiteral_() {
    let start = this.getTreeStartLocation_();
    let expression;
    let elements = [];

    this.eat_(OPEN_SQUARE);

    let type = this.peekType_();
    if (type === FOR && this.options_.arrayComprehension)
      return this.parseArrayComprehension_(start);

    while (true) {
      type = this.peekType_();
      if (type === COMMA) {
        if (this.isStrongMode_()) {
          this.reportError_('Arrays with holes are not supported in strong ' +
                            'mode. Please use a Map instead.');
        }
        expression = null;
      } else if (this.peekSpread_(type)) {
        expression = this.parseSpreadExpression_();
      } else if (this.peekAssignmentExpression_(type)) {
        expression = this.parseAssignmentExpression_();
      } else {
        break;
      }

      elements.push(expression);

      type = this.peekType_();
      if (type !== CLOSE_SQUARE)
        this.eat_(COMMA);
    }
    this.eat_(CLOSE_SQUARE);
    return new ArrayLiteralExpression(this.getTreeLocation_(start), elements);
  }

  /**
   * Continues parsing array comprehension.
   *
   * ArrayComprehension :
   *   [ Comprehension ]
   *
   * Comprehension :
   *   ForComprehensionClause ComprehensionClause* Expression
   *
   * ComprehensionClause :
   *   ForComprehensionClause
   *   IfComprehensionClause
   *
   * ForComprehensionClause :
   *   for ( ForBinding of Expression )
   *
   * IfComprehensionClause  :
   *   if ( Expression )
   *
   * ForBinding :
   *   BindingIdentifier
   *   BindingPattern
   *
   * @param {Location} start
   * @return {ParseTree}
   */
  parseArrayComprehension_(start) {
    let list = this.parseComprehensionList_();
    let expression = this.parseAssignmentExpression_();
    this.eat_(CLOSE_SQUARE);
    return new ArrayComprehension(this.getTreeLocation_(start),
                                  list, expression);
  }

  parseComprehensionList_() {
    // Must start with for (...)
    let list = [this.parseComprehensionFor_()];
    while (true) {
      let type = this.peekType_();
      switch (type) {
        case FOR:
          list.push(this.parseComprehensionFor_());
          break;
        case IF:
          list.push(this.parseComprehensionIf_());
          break;
        default:
          return list;
      }
    }
  }

  parseComprehensionFor_() {
    let start = this.getTreeStartLocation_();
    this.eat_(FOR);
    this.eat_(OPEN_PAREN);
    let left = this.parseForBinding_();
    this.eatId_(OF);
    let iterator = this.parseExpression_();
    this.eat_(CLOSE_PAREN);
    return new ComprehensionFor(this.getTreeLocation_(start), left, iterator);
  }

  parseComprehensionIf_() {
    let start = this.getTreeStartLocation_();
    this.eat_(IF);
    this.eat_(OPEN_PAREN);
    let expression = this.parseExpression_();
    this.eat_(CLOSE_PAREN);
    return new ComprehensionIf(this.getTreeLocation_(start), expression);
  }

  // 11.1.4 Object Literal Expression
  /**
   * @return {ParseTree}
   * @private
   */
  parseObjectLiteral_() {
    let start = this.getTreeStartLocation_();
    let result = [];

    this.eat_(OPEN_CURLY);
    while (this.peekPropertyDefinition_(this.peekType_())) {
      let propertyDefinition = this.parsePropertyDefinition_();
      result.push(propertyDefinition);
      if (!this.eatIf_(COMMA))
        break;
    }
    this.eat_(CLOSE_CURLY);
    return new ObjectLiteralExpression(this.getTreeLocation_(start), result);
  }

  /**
   * PropertyDefinition :
   *   IdentifierName
   *   CoverInitializedName
   *   PropertyName : AssignmentExpression
   *   MethodDefinition
   */
  parsePropertyDefinition() {
    let fs = this.pushFunctionState_(FUNCTION_STATE_SCRIPT);
    let result = this.parsePropertyDefinition_();
    this.popFunctionState_(fs);
    return result;
  }
  parsePropertyDefinition_() {
    let start = this.getTreeStartLocation_();

    let functionKind = null;
    let isStatic = false;

    if (this.options_.generators && this.options_.propertyMethods &&
        this.peek_(STAR)) {
      let fs = this.pushFunctionState_(
          FUNCTION_STATE_METHOD | FUNCTION_STATE_GENERATOR);
      let m = this.parseGeneratorMethod_(start, isStatic, []);
      this.popFunctionState_(fs);
      return m;
    }

    let token = this.peekToken_();
    let name = this.parsePropertyName_();

    if (this.options_.propertyMethods && this.peek_(OPEN_PAREN)) {
      let fs = this.pushFunctionState_(FUNCTION_STATE_METHOD);
      let m = this.parseMethod_(start, isStatic, functionKind, name, []);
      this.popFunctionState_(fs);
      return m;
    }

    if (this.eatIf_(COLON)) {
      let value = this.parseAssignmentExpression_();
      return new PropertyNameAssignment(this.getTreeLocation_(start), name,
                                        value);
    }

    let type = this.peekType_();
    if (name.type === LITERAL_PROPERTY_NAME) {
      let nameLiteral = name.literalToken;
      if (nameLiteral.value === GET &&
          this.peekPropertyName_(type)) {
        return this.parseGetAccessor_(start, isStatic, []);
      }

      if (nameLiteral.value === SET &&
          this.peekPropertyName_(type)) {
        return this.parseSetAccessor_(start, isStatic, []);
      }

      if (this.options_.asyncFunctions && nameLiteral.value === ASYNC &&
          this.peekPropertyName_(type)) {
        let async = nameLiteral;
        let name = this.parsePropertyName_();
        let fs = this.pushFunctionState_(
            FUNCTION_STATE_METHOD | FUNCTION_STATE_ASYNC);
        let m = this.parseMethod_(start, isStatic, async, name, []);
        this.popFunctionState_(fs);
        return m;
      }

      if (this.options_.propertyNameShorthand &&
          nameLiteral.type === IDENTIFIER ||
          !this.isStrictMode_() && nameLiteral.type === YIELD) {

        if (this.peek_(EQUAL)) {
          token = this.nextToken_();
          let coverInitializedNameCount = this.coverInitializedNameCount_;
          let expr = this.parseAssignmentExpression_();
          this.ensureNoCoverInitializedNames_(expr, coverInitializedNameCount);

          this.coverInitializedNameCount_++;
          return new CoverInitializedName(this.getTreeLocation_(start),
                                          nameLiteral, token, expr);
        }

        if (nameLiteral.type === YIELD)
          nameLiteral = new IdentifierToken(nameLiteral.location, YIELD);

        return new PropertyNameShorthand(this.getTreeLocation_(start),
                                         nameLiteral);
      }

      if (this.isStrictMode_() && nameLiteral.isStrictKeyword())
        this.reportReservedIdentifier_(nameLiteral);
    }

    if (name.type === COMPUTED_PROPERTY_NAME)
      token = this.peekToken_();

    return this.parseUnexpectedToken_(token);
  }

  /**
   * ClassElement :
   *   static MethodDefinition
   *   MethodDefinition
   *
   * MethodDefinition :
   *   PropertyName ( FormalParameterList ) { FunctionBody }
   *   * PropertyName ( FormalParameterList ) { FunctionBody }
   *   get PropertyName ( ) { FunctionBody }
   *   set PropertyName ( PropertySetParameterList ) { FunctionBody }
   */
  parseClassElement_(derivedClass) {
    let start = this.getTreeStartLocation_();

    let annotations = this.parseAnnotations_();
    let type = this.peekType_();
    let isStatic = false, functionKind = null;
    switch (type) {
      case STATIC: {
        let staticToken = this.nextToken_();
        type = this.peekType_();
        switch (type) {
          case OPEN_PAREN: {
            let location = this.getTreeLocation_(start);
            let name = new LiteralPropertyName(location, staticToken);
            let fs = this.pushFunctionState_(FUNCTION_STATE_METHOD);
            let m = this.parseMethod_(start, isStatic, functionKind, name,
                                      annotations);
            this.popFunctionState_(fs);
            return m;
          }
          default:
            isStatic = true;
            if (type === STAR && this.options_.generators)
              return this.parseGeneratorMethod_(start, true, annotations);

            return this.parseClassElement2_(start, isStatic, annotations,
                                            derivedClass);
        }
        break;
      }

      case STAR:
        return this.parseGeneratorMethod_(start, isStatic, annotations);

      default:
        return this.parseClassElement2_(start, isStatic, annotations,
                                        derivedClass);
    }
  }

  parseGeneratorMethod_(start, isStatic, annotations) {
    let functionKind = this.eat_(STAR);
    let name = this.parsePropertyName_();
    let fs = this.pushFunctionState_(
        FUNCTION_STATE_METHOD | FUNCTION_STATE_GENERATOR);
    let m = this.parseMethod_(start, isStatic, functionKind, name, annotations);
    this.popFunctionState_(fs);
    return m;
  }

  parseMethod_(start, isStatic, functionKind, name, annotations) {
    this.eat_(OPEN_PAREN);
    let parameterList = this.parseFormalParameters_();
    this.eat_(CLOSE_PAREN);
    let typeAnnotation = this.parseTypeAnnotationOpt_();
    let body = this.parseFunctionBody_(parameterList);
    return new PropertyMethodAssignment(this.getTreeLocation_(start),
        isStatic, functionKind, name, parameterList, typeAnnotation,
        annotations, body, null);
  }

  parsePropertyVariableDeclaration_(start, isStatic, name, annotations) {
    let typeAnnotation = this.parseTypeAnnotationOpt_();
    let initializer = this.parseInitializerOpt_(Expression.NORMAL);
    this.eat_(SEMI_COLON);
    return new PropertyVariableDeclaration(this.getTreeLocation_(start),
        isStatic, name, typeAnnotation, annotations, initializer);
  }

  parseClassElement2_(start, isStatic, annotations, derivedClass) {
    let functionKind = null;
    let name = this.parsePropertyName_();
    let type = this.peekType_();

    // TODO(arv): Can we unify this with parsePropertyDefinition_?

    if (name.type === LITERAL_PROPERTY_NAME &&
        name.literalToken.value === GET &&
        this.peekPropertyName_(type)) {
      return this.parseGetAccessor_(start, isStatic, annotations);
    }

    if (name.type === LITERAL_PROPERTY_NAME &&
        name.literalToken.value === SET &&
        this.peekPropertyName_(type)) {
      return this.parseSetAccessor_(start, isStatic, annotations);
    }

    if (this.options_.asyncFunctions &&
        name.type === LITERAL_PROPERTY_NAME &&
        name.literalToken.value === ASYNC &&
        this.peekPropertyName_(type)) {
      let async = name.literalToken;
      name = this.parsePropertyName_();
      let fs = this.pushFunctionState_(
          FUNCTION_STATE_METHOD | FUNCTION_STATE_ASYNC);
      let m = this.parseMethod_(start, isStatic, async, name, annotations);
      this.popFunctionState_(fs);
      return m;
    }

    if (!this.options_.memberVariables || type === OPEN_PAREN) {
      let kind = FUNCTION_STATE_METHOD;
      let isDerivedConstructor = derivedClass && !isStatic &&
          functionKind === null && name.type === LITERAL_PROPERTY_NAME &&
          name.literalToken.value === CONSTRUCTOR;
      if (isDerivedConstructor) {
        kind |= FUNCTION_STATE_DERIVED_CONSTRUCTOR;
      }
      let fs = this.pushFunctionState_(kind);
      let m =
          this.parseMethod_(start, isStatic, functionKind, name, annotations);
      this.popFunctionState_(fs);
      if (isDerivedConstructor) {
        validateConstructor(m, this.errorReporter_);
      }
      return m;
    }

    return this.parsePropertyVariableDeclaration_(start, isStatic, name, annotations);
  }

  parseGetAccessor_(start, isStatic, annotations) {
    let name = this.parsePropertyName_();
    let fs = this.pushFunctionState_(FUNCTION_STATE_METHOD);
    this.eat_(OPEN_PAREN);
    this.eat_(CLOSE_PAREN);
    let typeAnnotation = this.parseTypeAnnotationOpt_();
    let body = this.parseFunctionBody_(null);
    this.popFunctionState_(fs);
    return new GetAccessor(this.getTreeLocation_(start), isStatic, name,
                           typeAnnotation, annotations, body);
  }

  parseSetAccessor_(start, isStatic, annotations) {
    let name = this.parsePropertyName_();
    let fs = this.pushFunctionState_(FUNCTION_STATE_METHOD);
    this.eat_(OPEN_PAREN);
    let parameterList = this.parsePropertySetParameterList_();
    this.eat_(CLOSE_PAREN);
    let body = this.parseFunctionBody_(parameterList);
    this.popFunctionState_(fs);
    return new SetAccessor(this.getTreeLocation_(start), isStatic, name,
                           parameterList, annotations, body);
  }

  /**
   * @return {boolean}
   * @private
   */
  peekPropertyDefinition_(type) {
    return this.peekPropertyName_(type) ||
        type === STAR && this.options_.propertyMethods && this.options_.generators;
  }

  /**
   * @return {boolean}
   * @private
   */
  peekPropertyName_(type) {
    switch (type) {
      case IDENTIFIER:
      case STRING:
      case NUMBER:
        return true;
      case OPEN_SQUARE:
        return this.options_.computedPropertyNames;
      default:
        return this.peekToken_().isKeyword();
    }
  }

  /**
   * @return {boolean}
   * @private
   */
  peekPredefinedString_(string) {
    let token = this.peekToken_();
    return token.type === IDENTIFIER && token.value === string;
  }

  /**
   * PropertySetParameterList :
   *   BindingIdentifier
   *   BindingPattern
   */
  parsePropertySetParameterList_() {
    let start = this.getTreeStartLocation_();

    let binding;
    this.pushAnnotations_();
    if (this.peekPattern_(this.peekType_()))
      binding = this.parseBindingPattern_();
    else
      binding = this.parseBindingIdentifier_();

    let typeAnnotation = this.parseTypeAnnotationOpt_();
    let parameter = new FormalParameter(this.getTreeLocation_(start),
        new BindingElement(this.getTreeLocation_(start), binding, null),
        typeAnnotation, this.popAnnotations_());

    return new FormalParameterList(parameter.location, [parameter]);
  }

  /**
   * @return {ParseTree}
   * @private
   */
  parsePrimaryExpressionStartingWithParen_() {
    let start = this.getTreeStartLocation_();

    this.eat_(OPEN_PAREN);

    if (this.peek_(FOR) && this.options_.generatorComprehension)
      return this.parseGeneratorComprehension_(start);

    return this.parseCoverFormals_(start);
  }

  parseSyntaxError_(message) {
    let start = this.getTreeStartLocation_();
    this.reportError_(message);
    let token = this.nextToken_();
    return new SyntaxErrorTree(this.getTreeLocation_(start), token, message);
  }

  /**
   * @param {Token} token
   * @return {SyntaxErrorTree}
   */
  parseUnexpectedToken_(token) {
    if (token.type === NO_SUBSTITUTION_TEMPLATE) {
        return this.parseSyntaxError_('Unexpected token `');
    }
    return this.parseSyntaxError_(`Unexpected token ${token}`);
  }

  /**
   * @param {Token} token
   * @return {SyntaxErrorTree}
   */
  parseUnexpectedReservedWord_(token) {
    return this.parseSyntaxError_(`Unexpected reserved word ${token}`);
  }

  // 11.14 Expressions

  /**
   * @return {boolean}
   * @private
   */
  peekExpression_(type) {
    switch (type) {
      case NO_SUBSTITUTION_TEMPLATE:
      case TEMPLATE_HEAD:
        return this.options_.templateLiterals;
      case BANG:
      case CLASS:
      case DELETE:
      case FALSE:
      case FUNCTION:
      case IDENTIFIER:
      case MINUS:
      case MINUS_MINUS:
      case NEW:
      case NULL:
      case NUMBER:
      case OPEN_CURLY:
      case OPEN_PAREN:
      case OPEN_SQUARE:
      case PLUS:
      case PLUS_PLUS:
      case SLASH: // regular expression literal
      case SLASH_EQUAL:
      case STRING:
      case SUPER:
      case THIS:
      case TILDE:
      case TRUE:
      case TYPEOF:
      case VOID:
      case YIELD:
        return true;
      default:
        return false;
    }
  }

  /**
   * Expression :
   *   AssignmentExpression
   *   Expression , AssignmentExpression
   *
   * ExpressionNoIn :
   *   AssignmentExpressionNoIn
   *   ExpressionNoIn , AssignmentExpressionNoIn
   *
   * @return {ParseTree}
   */
  parseExpression_(expressionIn = Expression.IN) {
    let coverInitializedNameCount = this.coverInitializedNameCount_;
    let expression = this.parseExpressionAllowPattern_(expressionIn);
    this.ensureNoCoverInitializedNames_(expression, coverInitializedNameCount);
    return expression;
  }

  parseExpression() {
    let fs = this.pushFunctionState_(FUNCTION_STATE_LENIENT);
    let expression = this.parseExpression_();
    this.popFunctionState_(fs);
    return expression;
  }

  parseExpressionAllowPattern_(expressionIn) {
    let start = this.getTreeStartLocation_();
    let expression = this.parseAssignmentExpression_(expressionIn);
    if (this.peek_(COMMA)) {
      let expressions = [expression];
      while (this.eatIf_(COMMA)) {
        expressions.push(this.parseAssignmentExpression_(expressionIn));
      }
      return new CommaExpression(this.getTreeLocation_(start), expressions);
    }

    return expression;
  }

  // 11.13 Assignment expressions

  /**
   * @return {boolean}
   * @private
   */
  peekAssignmentExpression_(type) {
    return this.peekExpression_(type);
  }

  /**
   * AssignmentExpression :
   *   ConditionalExpression
   *   YieldExpression
   *   ArrowFunction
   *   AsyncArrowFunction
   *   LeftHandSideExpression = AssignmentExpression
   *   LeftHandSideExpression AssignmentOperator AssignmentExpression
   *
   * AssignmentExpressionNoIn :
   *   ConditionalExpressionNoIn
   *   YieldExpression
   *   ArrowFunction
   *   AsyncArrowFunction
   *   LeftHandSideExpression = AssignmentExpressionNoIn
   *   LeftHandSideExpression AssignmentOperator AssignmentExpressionNoIn
   *
   * @param {Expression=} expressionIn
   * @return {ParseTree}
   */
  parseAssignmentExpression_(expressionIn = Expression.NORMAL) {
    if (this.allowYield_ && this.peek_(YIELD))
      return this.parseYieldExpression_();

    let start = this.getTreeStartLocation_();

    let validAsyncParen = false;

    if (this.options_.asyncFunctions && this.peekPredefinedString_(ASYNC)) {
      let asyncToken = this.peekToken_();
      let maybeOpenParenToken = this.peekToken_(1);
      validAsyncParen = maybeOpenParenToken.type === OPEN_PAREN &&
          asyncToken.location.end.line ===
              maybeOpenParenToken.location.start.line;
    }

    let left = this.parseConditional_(expressionIn);
    let type = this.peekType_();

    if (this.options_.asyncFunctions && left.type === IDENTIFIER_EXPRESSION &&
        left.identifierToken.value === ASYNC && type === IDENTIFIER) {
      if (this.peekTokenNoLineTerminator_() !== null) {
        let bindingIdentifier = this.parseBindingIdentifier_();
        let asyncToken = left.identifierToken;
        return this.parseArrowFunction_(start, bindingIdentifier,
            asyncToken);
      }
    }

    if (type === ARROW && this.peekTokenNoLineTerminator_() !== null) {
      if (left.type === COVER_FORMALS || left.type === IDENTIFIER_EXPRESSION)
        return this.parseArrowFunction_(start, left, null);

      if (validAsyncParen && left.type === CALL_EXPRESSION) {
        let asyncToken = left.operand.identifierToken;
        return this.parseArrowFunction_(start, left.args, asyncToken);
      }
    }

    left = this.coverFormalsToParenExpression_(left);

    if (this.peekAssignmentOperator_(type)) {
      if (type === EQUAL)
        left = this.transformLeftHandSideExpression_(left);

      if (!left.isLeftHandSideExpression() && !left.isPattern()) {
        this.reportError_('Left hand side of assignment must be new, call, member, function, primary expressions or destructuring pattern');
      }

      let operator = this.nextToken_();
      let right = this.parseAssignmentExpression_(expressionIn);

      return new BinaryExpression(this.getTreeLocation_(start), left, operator, right);
    }

    return left;
  }

  /**
   * Transforms a LeftHandSideExpression into a AssignmentPattern if possible.
   * This returns the transformed tree if it parses as an AssignmentPattern,
   * otherwise it returns the original tree.
   * @param {ParseTree} tree
   * @return {ParseTree}
   */
  transformLeftHandSideExpression_(tree) {
    switch (tree.type) {
      case ARRAY_LITERAL_EXPRESSION:
      case OBJECT_LITERAL_EXPRESSION:
        this.scanner_.index = tree.location.start.offset;
        // If we fail to parse as an AssignmentPattern then
        // parseAssignmentPattern_ will take care reporting errors.
        return this.parseAssignmentPattern_();
    }
    return tree;
  }

  /**
   * @return {boolean}
   * @private
   */
  peekAssignmentOperator_(type) {
    return isAssignmentOperator(type);
  }

  // 11.12 Conditional Expression
  /**
   * @param {Expression} expressionIn
   * @return {ParseTree}
   * @private
   */
  parseConditional_(expressionIn) {
    let start = this.getTreeStartLocation_();
    let condition = this.parseLogicalOR_(expressionIn);
    if (this.eatIf_(QUESTION)) {
      condition = this.toPrimaryExpression_(condition);
      let left = this.parseAssignmentExpression_();
      this.eat_(COLON);
      let right = this.parseAssignmentExpression_(expressionIn);
      return new ConditionalExpression(this.getTreeLocation_(start),
          condition, left, right);
    }
    return condition;
  }

  newBinaryExpression_(start, left, operator, right) {
    left = this.toPrimaryExpression_(left);
    right = this.toPrimaryExpression_(right);
    return new BinaryExpression(this.getTreeLocation_(start), left, operator, right);
  }

  // 11.11 Logical OR
  /**
   * @param {Expression} expressionIn
   * @return {ParseTree}
   * @private
   */
  parseLogicalOR_(expressionIn) {
    let start = this.getTreeStartLocation_();
    let left = this.parseLogicalAND_(expressionIn);
    let operator;
    while (operator = this.eatOpt_(OR)) {
      let right = this.parseLogicalAND_(expressionIn);
      left = this.newBinaryExpression_(start, left, operator, right);
    }
    return left;
  }

  // 11.11 Logical AND
  /**
   * @param {Expression} expressionIn
   * @return {ParseTree}
   * @private
   */
  parseLogicalAND_(expressionIn) {
    let start = this.getTreeStartLocation_();
    let left = this.parseBitwiseOR_(expressionIn);
    let operator;
    while (operator = this.eatOpt_(AND)) {
      let right = this.parseBitwiseOR_(expressionIn);
      left = this.newBinaryExpression_(start, left, operator, right);
    }
    return left;
  }

  // 11.10 Bitwise OR
  /**
   * @param {Expression} expressionIn
   * @return {ParseTree}
   * @private
   */
  parseBitwiseOR_(expressionIn) {
    let start = this.getTreeStartLocation_();
    let left = this.parseBitwiseXOR_(expressionIn);
    let operator;
    while (operator = this.eatOpt_(BAR)) {
      let right = this.parseBitwiseXOR_(expressionIn);
      left = this.newBinaryExpression_(start, left, operator, right);
    }
    return left;
  }

  // 11.10 Bitwise XOR
  /**
   * @param {Expression} expressionIn
   * @return {ParseTree}
   * @private
   */
  parseBitwiseXOR_(expressionIn) {
    let start = this.getTreeStartLocation_();
    let left = this.parseBitwiseAND_(expressionIn);
    let operator;
    while (operator = this.eatOpt_(CARET)) {
      let right = this.parseBitwiseAND_(expressionIn);
      left = this.newBinaryExpression_(start, left, operator, right);
    }
    return left;
  }

  // 11.10 Bitwise AND
  /**
   * @param {Expression} expressionIn
   * @return {ParseTree}
   * @private
   */
  parseBitwiseAND_(expressionIn) {
    let start = this.getTreeStartLocation_();
    let left = this.parseEquality_(expressionIn);
    let operator;
    while (operator = this.eatOpt_(AMPERSAND)) {
      let right = this.parseEquality_(expressionIn);
      left = this.newBinaryExpression_(start, left, operator, right);
    }
    return left;
  }

  // 11.9 Equality Expression
  /**
   * @param {Expression} expressionIn
   * @return {ParseTree}
   * @private
   */
  parseEquality_(expressionIn) {
    let start = this.getTreeStartLocation_();
    let left = this.parseRelational_(expressionIn);
    let type;
    while (this.peekEqualityOperator_(type = this.peekType_())) {
      if (this.isStrongMode_() && (type === EQUAL_EQUAL || type === NOT_EQUAL)) {
        this.reportError_(this.peekToken_().location,
                          `${type} is not allowed in strong mode`);
        break;
      }
      let operator = this.nextToken_();
      let right = this.parseRelational_(expressionIn);
      left = this.newBinaryExpression_(start, left, operator, right);
    }
    return left;
  }

  /**
   * @return {boolean}
   * @private
   */
  peekEqualityOperator_(type) {
    switch (type) {
      case EQUAL_EQUAL:
      case NOT_EQUAL:
      case EQUAL_EQUAL_EQUAL:
      case NOT_EQUAL_EQUAL:
        return true;
    }
    return false;
  }

  // 11.8 Relational
  /**
   * @param {Expression} expressionIn
   * @return {ParseTree}
   * @private
   */
  parseRelational_(expressionIn) {
    let start = this.getTreeStartLocation_();
    let left = this.parseShiftExpression_();
    while (this.peekRelationalOperator_(expressionIn)) {
      let operator = this.nextToken_();
      let right = this.parseShiftExpression_();
      left = this.newBinaryExpression_(start, left, operator, right);
    }
    return left;
  }

  /**
   * @param {Expression} expressionIn
   * @return {boolean}
   * @private
   */
  peekRelationalOperator_(expressionIn) {
    switch (this.peekType_()) {
      case OPEN_ANGLE:
      case CLOSE_ANGLE:
      case GREATER_EQUAL:
      case LESS_EQUAL:
      case INSTANCEOF:
        return true;
      case IN:
        return expressionIn === Expression.NORMAL;
      default:
        return false;
    }
  }

  // 11.7 Shift Expression
  /**
   * @return {ParseTree}
   * @private
   */
  parseShiftExpression_() {
    let start = this.getTreeStartLocation_();
    let left = this.parseAdditiveExpression_();
    while (this.peekShiftOperator_(this.peekType_())) {
      let operator = this.nextToken_();
      let right = this.parseAdditiveExpression_();
      left = this.newBinaryExpression_(start, left, operator, right);
    }
    return left;
  }

  /**
   * @return {boolean}
   * @private
   */
  peekShiftOperator_(type) {
    switch (type) {
      case LEFT_SHIFT:
      case RIGHT_SHIFT:
      case UNSIGNED_RIGHT_SHIFT:
        return true;
      default:
        return false;
    }
  }

  // 11.6 Additive Expression
  /**
   * @return {ParseTree}
   * @private
   */
  parseAdditiveExpression_() {
    let start = this.getTreeStartLocation_();
    let left = this.parseMultiplicativeExpression_();
    while (this.peekAdditiveOperator_(this.peekType_())) {
      let operator = this.nextToken_();
      let right = this.parseMultiplicativeExpression_();
      left = this.newBinaryExpression_(start, left, operator, right);
    }
    return left;
  }

  /**
   * @return {boolean}
   * @private
   */
  peekAdditiveOperator_(type) {
    switch (type) {
      case PLUS:
      case MINUS:
        return true;
      default:
        return false;
    }
  }

  // 11.5 Multiplicative Expression
  /**
   * @return {ParseTree}
   * @private
   */
  parseMultiplicativeExpression_() {
    let start = this.getTreeStartLocation_();
    let left = this.parseExponentiationExpression_();
    while (this.peekMultiplicativeOperator_(this.peekType_())) {
      let operator = this.nextToken_();
      let right = this.parseExponentiationExpression_();
      left = this.newBinaryExpression_(start, left, operator, right);
    }
    return left;
  }

  parseExponentiationExpression_() {
    let start = this.getTreeStartLocation_();
    let left = this.parseUnaryExpression_();
    while (this.peekExponentiationExpression_(this.peekType_())) {
      let operator = this.nextToken_();
      let right = this.parseExponentiationExpression_();
      left = this.newBinaryExpression_(start, left, operator, right);
    }
    return left;
  }

  /**
   * @return {boolean}
   * @private
   */
  peekMultiplicativeOperator_(type) {
    switch (type) {
      case STAR:
      case SLASH:
      case PERCENT:
        return true;
      default:
        return false;
    }
  }

  peekExponentiationExpression_(type) {
    return type === STAR_STAR;
  }

  // 11.4 Unary Operator
  /**
   * @return {ParseTree}
   * @private
   */
  parseUnaryExpression_() {
    let start = this.getTreeStartLocation_();

    if (this.allowAwait_ && this.peekPredefinedString_(AWAIT)) {
      this.eatId_();
      // no newline?

      let operand;
      if (this.allowYield_ && this.peek_(YIELD)) {
        operand = this.parseYieldExpression_();
      } else {
        operand = this.parseUnaryExpression_();
        operand = this.toPrimaryExpression_(operand);
      }
      return new AwaitExpression(this.getTreeLocation_(start), operand);
    }

    let type = this.peekType_();
    if (this.peekUnaryOperator_(type)) {
      let operator = this.nextToken_();
      if (type === DELETE && this.isStrongMode_()) {
        this.reportError_(operator, 'delete is not allowed in strong mode');
      }
      let operand = this.parseUnaryExpression_();
      operand = this.toPrimaryExpression_(operand);
      return new UnaryExpression(this.getTreeLocation_(start), operator, operand);
    }
    return this.parsePostfixExpression_();
  }

  /**
   * @return {boolean}
   * @private
   */
  peekUnaryOperator_(type) {
    switch (type) {
      case DELETE:
      case VOID:
      case TYPEOF:
      case PLUS_PLUS:
      case MINUS_MINUS:
      case PLUS:
      case MINUS:
      case TILDE:
      case BANG:
        return true;
      default:
        return false;
    }
  }

  // 11.3 Postfix Expression
  /**
   * @return {ParseTree}
   * @private
   */
  parsePostfixExpression_() {
    let start = this.getTreeStartLocation_();
    let operand = this.parseLeftHandSideExpression_();
    while (this.peekPostfixOperator_(this.peekType_())) {
      operand = this.toPrimaryExpression_(operand);
      let operator = this.nextToken_();
      operand = new PostfixExpression(this.getTreeLocation_(start), operand, operator);
    }
    return operand;
  }

  /**
   * @return {boolean}
   * @private
   */
  peekPostfixOperator_(type) {
    switch (type) {
      case PLUS_PLUS:
      case MINUS_MINUS: {
        let token = this.peekTokenNoLineTerminator_();
        return token !== null;
      }
    }
    return false;
  }

  // 11.2 Left hand side expression
  //
  // Also inlines the call expression productions

  /**
   * LeftHandSideExpression :
   *   NewExpression
   *   CallExpression
   *
   * @return {ParseTree}
   * @private
   */
  parseLeftHandSideExpression_() {
    let start = this.getTreeStartLocation_();
    let operand = this.parseNewExpression_();

    // this test is equivalent to is member expression
    if (!(operand instanceof NewExpression) || operand.args !== null) {

      // The Call expression productions
      loop: while (true) {
        switch (this.peekType_()) {
          case OPEN_PAREN:
            operand = this.toPrimaryExpression_(operand);
            operand = this.parseCallExpression_(start, operand);
            break;

          case OPEN_SQUARE:
            operand = this.toPrimaryExpression_(operand);
            operand = this.parseMemberLookupExpression_(start, operand);
            break;

          case PERIOD:
            operand = this.toPrimaryExpression_(operand);
            operand = this.parseMemberExpression_(start, operand);
            break;

          case NO_SUBSTITUTION_TEMPLATE:
          case TEMPLATE_HEAD:
            if (!this.options_.templateLiterals)
              break loop;
            operand = this.toPrimaryExpression_(operand);
            if (this.options_.templateLiterals) {
              operand = this.parseTemplateLiteral_(operand);
            }
            break;

          default:
            break loop;
        }
      }
    }
    return operand;
  }

  // 11.2 Member Expression without the new production
  /**
   * @return {ParseTree}
   * @private
   */
  parseMemberExpressionNoNew_() {
    let start = this.getTreeStartLocation_();
    let operand;
    if (this.peekType_() === FUNCTION) {
      operand = this.parseFunctionExpression_();
    } else {
      operand = this.parsePrimaryExpression_();
    }

    loop: while (true) {
      switch (this.peekType_()) {
        case OPEN_SQUARE:
          operand = this.toPrimaryExpression_(operand);
          operand = this.parseMemberLookupExpression_(start, operand);
          break;

        case PERIOD:
          operand = this.toPrimaryExpression_(operand);
          operand = this.parseMemberExpression_(start, operand);
          break;

        case NO_SUBSTITUTION_TEMPLATE:
        case TEMPLATE_HEAD:
          if (!this.options_.templateLiterals)
            break loop;
          operand = this.toPrimaryExpression_(operand);
          operand = this.parseTemplateLiteral_(operand);
          break;

        default:
          break loop;  // break out of loop.
      }
    }
    return operand;
  }

  parseMemberExpression_(start, operand) {
    this.eat_(PERIOD);
    let name = this.eatIdName_();
    return new MemberExpression(this.getTreeLocation_(start), operand, name);
  }

  parseMemberLookupExpression_(start, operand) {
    this.eat_(OPEN_SQUARE);
    let member = this.parseExpression_();
    this.eat_(CLOSE_SQUARE);
    return new MemberLookupExpression(this.getTreeLocation_(start), operand,
                                      member);
  }

  parseCallExpression_(start, operand) {
    if (this.isStrongMode_() && operand.type === IDENTIFIER_EXPRESSION &&
        operand.identifierToken.value === EVAL) {
      this.reportError_(operand.location,
                        'Direct eval is not allowed in strong mode');
    }
    let args = this.parseArguments_();
    return new CallExpression(this.getTreeLocation_(start), operand, args);
  }

  // 11.2 New Expression
  /**
   * @return {ParseTree}
   * @private
   */
  parseNewExpression_() {
    let operand, start;
    switch (this.peekType_()) {
      case NEW: {
        start = this.getTreeStartLocation_();
        this.eat_(NEW);
        if (this.peek_(SUPER)) {
          operand = this.parseSuperExpression_(true);
        } else {
          operand = this.toPrimaryExpression_(this.parseNewExpression_());
        }
        let args = null;
        if (this.peek_(OPEN_PAREN)) {
          args = this.parseArguments_();
        }
        return new NewExpression(this.getTreeLocation_(start), operand, args);
      }

      case SUPER:
        return this.parseSuperExpression_(false);

      default:
        return this.parseMemberExpressionNoNew_();
    }
  }

  /**
   * @return {ArgumentList}
   * @private
   */
  parseArguments_() {
    // ArgumentList :
    //   AssignmentOrSpreadExpression
    //   ArgumentList , AssignmentOrSpreadExpression
    //
    // AssignmentOrSpreadExpression :
    //   ... AssignmentExpression
    //   AssignmentExpression

    let start = this.getTreeStartLocation_();
    let args = [];

    this.eat_(OPEN_PAREN);

    if (!this.peek_(CLOSE_PAREN)) {
      args.push(this.parseArgument_());

      while (this.eatIf_(COMMA)) {
        args.push(this.parseArgument_());
      }
    }

    this.eat_(CLOSE_PAREN);
    return new ArgumentList(this.getTreeLocation_(start), args);
  }

  parseArgument_() {
    if (this.peekSpread_(this.peekType_()))
      return this.parseSpreadExpression_();
    return this.parseAssignmentExpression_();
  }

  /**
   * Parses arrow functions and paren expressions as well as delegates to
   * {@code parseGeneratorComprehension_} if this begins a generator
   * comprehension.
   *
   * Arrow function support, see:
   * http://wiki.ecmascript.org/doku.php?id=strawman:arrow_function_syntax
   *
   * Generator comprehensions syntax is in the ES6 draft,
   * 11.1.7 Generator Comprehensions
   *
   * ArrowFunction :
   *   ArrowParameters => ConciseBody
   *
   * ArrowParameters :
   *   BindingIdentifer
   *   CoverParenthesizedExpressionAndArrowParameterList
   *
   * CoverParenthesizedExpressionAndArrowParameterList :
   *   ( Expression )
   *   ( )
   *   ( ... BindingIdentifier )
   *   ( Expression , ... BindingIdentifier )
   *
   * ConciseBody :
   *   [lookahead not {] AssignmentExpression
   *   { FunctionBody }
   *
   *
   * @param {Expression=} expressionIn
   * @return {ParseTree}
   * @private
   */
  parseArrowFunction_(start, tree, asyncToken) {
    let formals;
    let kind = FUNCTION_STATE_ARROW;
    if (asyncToken && asyncToken.value === ASYNC) {
      kind |= FUNCTION_STATE_ASYNC;
    }
    let fs = this.pushFunctionState_(kind);
    let makeFormals = (tree) => {
      return new FormalParameterList(this.getTreeLocation_(start),
          [new FormalParameter(tree.location,
              new BindingElement(tree.location, tree, null), null, [])]);
    };
    switch (tree.type) {
      case IDENTIFIER_EXPRESSION:
        formals = makeFormals(
              new BindingIdentifier(tree.location, tree.identifierToken));
        break;
      case BINDING_IDENTIFIER:
        formals = makeFormals(tree);
        break;
      case FORMAL_PARAMETER_LIST:
        formals = tree;
        break;
      default:
        formals = this.toFormalParameters_(start, tree, asyncToken);
    }

    this.eat_(ARROW);
    let body = this.parseConciseBody_();
    this.popFunctionState_(fs);
    return new ArrowFunctionExpression(this.getTreeLocation_(start),
        asyncToken, formals, body);
  }

  parseCoverFormals_(start) {
    // CoverParenthesizedExpressionAndArrowParameterList :
    //   ( Expression )
    //   ()
    //   ( ... BindingIdentifier)
    //   (Expression, ... BindingIdentifier)
    //
    //   The leading OPEN_PAREN has already been consumed.

    let expressions = [];
    if (!this.peek_(CLOSE_PAREN)) {
      do {
        let type = this.peekType_();
        if (this.peekRest_(type)) {
          expressions.push(this.parseRestParameter_());
          break;
        } else {
          expressions.push(this.parseAssignmentExpression_());
        }

        if (this.eatIf_(COMMA))
          continue;

      } while (!this.peek_(CLOSE_PAREN) && !this.isAtEnd())
    }

    this.eat_(CLOSE_PAREN);
    return new CoverFormals(this.getTreeLocation_(start), expressions);
  }

  ensureNoCoverInitializedNames_(tree, coverInitializedNameCount) {
    if (coverInitializedNameCount === this.coverInitializedNameCount_)
      return;

    let finder = new ValidateObjectLiteral();
    finder.visitAny(tree);
    if (finder.found) {
      let token = finder.errorToken;
      this.reportError_(token.location, `Unexpected token ${token}`);
    }
  }

  /**
   * When we have exhausted the cover grammar possibilities, this method
   * verifies the remaining grammar to produce a primary expression.
   */
  toPrimaryExpression_(tree) {
    if (tree.type === COVER_FORMALS)
      return this.coverFormalsToParenExpression_(tree);
    return tree;
  }

  validateCoverFormalsAsParenExpression_(tree) {
    for (let i = 0; i < tree.expressions.length; i++) {
      if (tree.expressions[i].type === REST_PARAMETER) {
        let token = new Token(DOT_DOT_DOT, tree.expressions[i].location);
        this.reportError_(token.location, `Unexpected token ${token}`);
        return;
      }
    }
  }

  coverFormalsToParenExpression_(tree) {
    if (tree.type === COVER_FORMALS) {
      let expressions = tree.expressions;
      if (expressions.length === 0) {
        let message = 'Unexpected token )';
        this.reportError_(tree.location, message);
      } else {
        this.validateCoverFormalsAsParenExpression_(tree);

        let expression;
        if (expressions.length > 1)
          expression = new CommaExpression(expressions[0].location, expressions);
        else
          expression = expressions[0];

        return new ParenExpression(tree.location, expression);
      }
    }

    return tree;
  }

  toFormalParameters_(start, tree, asyncToken) {
    this.scanner_.index = start.offset;
    return this.parseArrowFormalParameters_(asyncToken);
  }

  /**
   * ArrowFormalParameters[Yield, GeneratorParameter] :
   *   ( StrictFormalParameters[?Yield, ?GeneratorParameter] )
   */
  parseArrowFormalParameters_(asyncToken) {
    if (asyncToken)
      this.eat_(IDENTIFIER);
    this.eat_(OPEN_PAREN);
    let parameters = this.parseFormalParameters_();
    this.eat_(CLOSE_PAREN);
    return parameters;
  }

  /** @returns {TokenType} */
  peekArrow_(type) {
    return type === ARROW && this.options_.arrowFunctions;
  }

  /**
   * ConciseBody :
   *   [lookahead not {] AssignmentExpression
   *   { FunctionBody }
   *
   * @return {ParseTree}
   */
  parseConciseBody_() {
    // The body can be a block or an expression. A '{' is always treated as
    // the beginning of a block.
    if (this.peek_(OPEN_CURLY))
      return this.parseFunctionBody_(null);

    return this.parseAssignmentExpression_();
  }

  /**
   * Continues parsing generator expressions. The opening paren and the
   * expression is parsed by parseArrowFunction_.
   *
   * https://bugs.ecmascript.org/show_bug.cgi?id=381
   *
   * GeneratorComprehension :
   *   ( Comprehension )
   */
  parseGeneratorComprehension_(start) {
    let comprehensionList = this.parseComprehensionList_();
    let expression = this.parseAssignmentExpression_();
    this.eat_(CLOSE_PAREN);
    return new GeneratorComprehension(this.getTreeLocation_(start),
                                      comprehensionList,
                                      expression);
  }

  /**
   * ForBinding :
   *   BindingIdentifier
   *   BindingPattern
   */
  parseForBinding_() {
    if (this.peekPattern_(this.peekType_()))
      return this.parseBindingPattern_();
    return this.parseBindingIdentifier_();
  }

  // Destructuring; see
  // http://wiki.ecmascript.org/doku.php?id=harmony:destructuring
  //
  // SpiderMonkey is much more liberal in where it allows
  // parenthesized patterns, for example, it allows [x, ([y, z])] but
  // those inner parentheses aren't allowed in the grammar on the ES
  // wiki. This implementation conservatively only allows parentheses
  // at the top-level of assignment statements.

  peekPattern_(type) {
    return this.options_.destructuring && (this.peekObjectPattern_(type) ||
        this.peekArrayPattern_(type));
  }

  peekArrayPattern_(type) {
    return type === OPEN_SQUARE;
  }

  peekObjectPattern_(type) {
    return type === OPEN_CURLY;
  }

  /**
   * BindingPattern :
   *   ObjectBindingPattern
   *   ArrayBindingPattern
   */
  parseBindingPattern_() {
    return this.parsePattern_(true);
  }

  parsePattern_(useBinding) {
    if (this.peekArrayPattern_(this.peekType_()))
      return this.parseArrayPattern_(useBinding);
    return this.parseObjectPattern_(useBinding);
  }

  /**
   * ArrayBindingPattern :
   *   []
   *   [ BindingElementList ]
   *   [ BindingElementList , Elisionopt BindingRestElementopt ]
   *
   * BindingElementList :
   *   Elisionopt BindingElement
   *   BindingElementList , Elisionopt BindingElement
   *
   * Elision :
   *   ,
   *   Elision ,
   */
  parseArrayBindingPattern_() {
    return this.parseArrayPattern_(true);
  }

  parsePatternElement_(useBinding) {
    return useBinding ?
        this.parseBindingElement_() : this.parseAssignmentElement_();
  }

  parsePatternRestElement_(useBinding) {
    return useBinding ?
        this.parseBindingRestElement_() : this.parseAssignmentRestElement_();
  }

  parseArrayPattern_(useBinding) {
    let start = this.getTreeStartLocation_();
    let elements = [];
    this.eat_(OPEN_SQUARE);
    let type;
    while ((type = this.peekType_()) !== CLOSE_SQUARE && type !== END_OF_FILE) {
      this.parseElisionOpt_(elements);
      if (this.peekRest_(this.peekType_())) {
        elements.push(this.parsePatternRestElement_(useBinding));
        break;
      } else {
        elements.push(this.parsePatternElement_(useBinding));
        // Trailing commas are not allowed in patterns.
        if (this.peek_(COMMA) &&
            !this.peek_(CLOSE_SQUARE, 1)) {
          this.nextToken_();
        }
      }
    }
    this.eat_(CLOSE_SQUARE);
    return new ArrayPattern(this.getTreeLocation_(start), elements);
  }

  /**
   * BindingElementList :
   *   Elisionopt BindingElement
   *   BindingElementList , Elisionopt BindingElement
   */
  parseBindingElementList_(elements) {
    this.parseElisionOpt_(elements);
    elements.push(this.parseBindingElement_());
    while (this.eatIf_(COMMA)) {
      this.parseElisionOpt_(elements);
      elements.push(this.parseBindingElement_());
    }
  }

  /**
   * Parses the elision opt production and appends null to the
   * {@code elements} array for every empty elision.
   *
   * @param {Array} elements The array to append to.
   */
  parseElisionOpt_(elements) {
    while (this.eatIf_(COMMA)) {
      elements.push(null);
    }
  }

  /**
   * BindingElement :
   *   SingleNameBinding
   *   BindingPattern Initializeropt
   *
   * SingleNameBinding :
   *   BindingIdentifier Initializeropt
   */
  peekBindingElement_(type) {
    return this.peekBindingIdentifier_(type) || this.peekPattern_(type);
  }

  /**
   * @return {ParseTree}
   */
  parseBindingElement_() {
    let start = this.getTreeStartLocation_();

    let binding = this.parseBindingElementBinding_();
    let initializer = this.parseBindingElementInitializer_();
    return new BindingElement(this.getTreeLocation_(start), binding,
        initializer);
  }

  parseBindingElementBinding_() {
    if (this.peekPattern_(this.peekType_()))
      return this.parseBindingPattern_();
    return this.parseBindingIdentifier_();
  }

  parseBindingElementInitializer_(initializer = Initializer.OPTIONAL) {
    if (this.peek_(EQUAL) ||
        initializer === Initializer.REQUIRED) {
      return this.parseInitializer_();
    }

    return null;
  }

  /**
   * BindingRestElement :
   *   ... BindingIdentifier
   */
  parseBindingRestElement_() {
    let start = this.getTreeStartLocation_();
    this.eat_(DOT_DOT_DOT);
    let identifier = this.parseBindingIdentifier_();
    return new SpreadPatternElement(this.getTreeLocation_(start), identifier);
  }

  /**
   * ObjectBindingPattern :
   *   {}
   *   { BindingPropertyList }
   *   { BindingPropertyList , }
   *
   * BindingPropertyList :
   *   BindingProperty
   *   BindingPropertyList , BindingProperty
   */
  parseObjectPattern_(useBinding) {
    let start = this.getTreeStartLocation_();
    let elements = [];
    this.eat_(OPEN_CURLY);
    let type;
    while ((type = this.peekType_()) !== CLOSE_CURLY && type !== END_OF_FILE) {
      elements.push(this.parsePatternProperty_(useBinding));
      if (!this.eatIf_(COMMA))
        break;
    }
    this.eat_(CLOSE_CURLY);
    return new ObjectPattern(this.getTreeLocation_(start), elements);
  }

  /**
   * BindingProperty :
   *   SingleNameBinding
   *   PropertyName : BindingElement
   *
   * SingleNameBinding :
   *   BindingIdentifier Initializeropt
   */
  parsePatternProperty_(useBinding) {
    let start = this.getTreeStartLocation_();

    let name = this.parsePropertyName_();

    let requireColon = name.type !== LITERAL_PROPERTY_NAME ||
        !name.literalToken.isStrictKeyword() &&
        name.literalToken.type !== IDENTIFIER;
    if (requireColon || this.peek_(COLON)) {
      this.eat_(COLON);
      let element = this.parsePatternElement_(useBinding);
      // TODO(arv): Rename ObjectPatternField to BindingProperty
      return new ObjectPatternField(this.getTreeLocation_(start),
                                    name, element);
    }

    let token = name.literalToken;
    if (this.isStrictMode_() && token.isStrictKeyword())
      this.reportReservedIdentifier_(token);

    if (useBinding) {
      let binding = new BindingIdentifier(name.location, token);
      let initializer = this.parseInitializerOpt_(Expression.NORMAL);
      return new BindingElement(this.getTreeLocation_(start), binding,
                                initializer);
    }

    let assignment = new IdentifierExpression(name.location, token);
    let initializer = this.parseInitializerOpt_(Expression.NORMAL);
    return new AssignmentElement(this.getTreeLocation_(start), assignment,
                                 initializer);
  }

  parseAssignmentPattern_() {
    return this.parsePattern_(false);
  }

  /**
   * ArrayAssignmentPattern[Yield] :
   *   [ Elisionopt AssignmentRestElement[?Yield]opt ]
   *   [ AssignmentElementList[?Yield] ]
   *   [ AssignmentElementList[?Yield] , Elisionopt AssignmentRestElement[?Yield]opt ]
   *
   * AssignmentRestElement[Yield] :
   *   ... DestructuringAssignmentTarget[?Yield]
   *
   * AssignmentElementList[Yield] :
   *   AssignmentElisionElement[?Yield]
   *   AssignmentElementList[?Yield] , AssignmentElisionElement[?Yield]
   *
   * AssignmentElisionElement[Yield] :
   *   Elisionopt AssignmentElement[?Yield]
   *
   * AssignmentElement[Yield] :
   *   DestructuringAssignmentTarget[?Yield] Initializer[In,?Yield]opt
   *
   * DestructuringAssignmentTarget[Yield] :
   *   LeftHandSideExpression[?Yield]
   */
  parseArrayAssignmentPattern_() {
    return this.parseArrayPattern_(false);
  }

  parseAssignmentElement_() {
    let start = this.getTreeStartLocation_();

    let assignment = this.parseDestructuringAssignmentTarget_();
    let initializer = this.parseInitializerOpt_(Expression.NORMAL);
    return new AssignmentElement(this.getTreeLocation_(start), assignment,
        initializer);
  }

  parseDestructuringAssignmentTarget_() {
    switch (this.peekType_()) {
      case OPEN_SQUARE:
        return this.parseArrayAssignmentPattern_();
      case OPEN_CURLY:
        return this.parseObjectAssignmentPattern_();
    }
    let expression = this.parseLeftHandSideExpression_();
    return this.coverFormalsToParenExpression_(expression)
  }

  parseAssignmentRestElement_() {
    let start = this.getTreeStartLocation_();
    this.eat_(DOT_DOT_DOT);
    let id = this.parseDestructuringAssignmentTarget_();
    return new SpreadPatternElement(this.getTreeLocation_(start), id);
  }

  /**
   * ObjectAssignmentPattern[Yield] :
   *   { }
   *   { AssignmentPropertyList[?Yield] }
   *   { AssignmentPropertyList[?Yield] , }
   *
   * AssignmentPropertyList[Yield] :
   *   AssignmentProperty[?Yield]
   *   AssignmentPropertyList[?Yield] , AssignmentProperty[?Yield]
   *
   * AssignmentProperty[Yield] :
   *   IdentifierReference[?Yield] Initializer[In,?Yield]opt
   *   PropertyName : AssignmentElement[?Yield]
   */
  parseObjectAssignmentPattern_() {
    return this.parseObjectPattern_(false);
  }

  parseAssignmentProperty_() {
    return this.parsePatternProperty_(false);
  }

  /**
   * Template Literals
   *
   * Template ::
   *   FullTemplate
   *   TemplateHead
   *
   * FullTemplate ::
   *   ` TemplateCharactersopt `
   *
   * TemplateHead ::
   *   ` TemplateCharactersopt ${
   *
   * TemplateSubstitutionTail ::
   *   TemplateMiddle
   *   TemplateTail
   *
   * TemplateMiddle ::
   *   } TemplateCharactersopt ${
   *
   * TemplateTail ::
   *   } TemplateCharactersopt `
   *
   * TemplateCharacters ::
   *   TemplateCharacter TemplateCharactersopt
   *
   * TemplateCharacter ::
   *   SourceCharacter but not one of ` or \ or $
   *   $ [lookahead not { ]
   *   \ EscapeSequence
   *   LineContinuation
   *
   * @param {ParseTree} operand
   * @return {ParseTree}
   * @private
   */
  parseTemplateLiteral_(operand) {
    let start = operand ?
        operand.location.start : this.getTreeStartLocation_();

    let token = this.nextToken_();
    let elements = [new TemplateLiteralPortion(token.location, token)];

    if (token.type === NO_SUBSTITUTION_TEMPLATE) {
      return new TemplateLiteralExpression(this.getTreeLocation_(start),
                                        operand, elements);
    }

    // `abc${
    let expression = this.parseExpression_();
    elements.push(new TemplateSubstitution(expression.location, expression));

    while (expression.type !== SYNTAX_ERROR_TREE) {
      token = this.nextTemplateLiteralToken_();
      if (token.type === ERROR || token.type === END_OF_FILE)
        break;

      elements.push(new TemplateLiteralPortion(token.location, token));
      if (token.type === TEMPLATE_TAIL)
        break;

      expression = this.parseExpression_();
      elements.push(new TemplateSubstitution(expression.location, expression));
    }

    return new TemplateLiteralExpression(this.getTreeLocation_(start),
                                      operand, elements);
  }

  parseTypeAnnotationOpt_() {
    if (this.options_.types && this.eatOpt_(COLON)) {
      return this.parseType_();
    }
    return null;
  }

  /**
   * Types
   *
   * Type:
   *   PrimaryOrUnionType
   *   FunctionType
   *   ConstructorType
   *
   * PrimaryOrUnionType:
   *   PrimaryType
   *   UnionType
   *
   * PrimaryType:
   *   ParenthesizedType
   *   PredefinedType
   *   TypeReference
   *   ObjectType
   *   ArrayType
   *   TupleType
   *   TypeQuery
   *
   * ParenthesizedType:
   *   ( Type )
   *
   * @return {ParseTree}
   * @private
   */
  parseType_() {
    switch (this.peekType_()) {
      case NEW:
        return this.parseConstructorType_();

      case OPEN_PAREN:
      case OPEN_ANGLE:
        return this.parseFunctionType_();
    }

    let start = this.getTreeStartLocation_();
    let elementType = this.parsePrimaryType_();
    return this.parseUnionTypeSuffix_(start, elementType);
  }

  parsePrimaryType_() {
    let start = this.getTreeStartLocation_();
    let elementType, token;
    switch (this.peekType_()) {
      case VOID:
        token = this.nextToken_();
        elementType = new PredefinedType(this.getTreeLocation_(start), token);
        break;

      case IDENTIFIER:
        switch (this.peekToken_().value) {
          case 'any':
          case 'boolean':
          case 'number':
          case 'string':
          case 'symbol':
            token = this.nextToken_();
            elementType =
                new PredefinedType(this.getTreeLocation_(start), token);
            break;
          default:
            elementType = this.parseTypeReference_();
        }
        break;

      case TYPEOF:
        elementType = this.parseTypeQuery_(start);
        break;

      case OPEN_CURLY:
        elementType = this.parseObjectType_();
        break;

      // TODO(arv): ParenthesizedType
      // case OPEN_PAREN:


      default:
        return this.parseUnexpectedToken_(this.peekToken_());
    }

    return this.parseArrayTypeSuffix_(start, elementType);
  }

  parseTypeReference_() {
    let start = this.getTreeStartLocation_();
    let typeName = this.parseTypeName_();
    let args = null;
    if (this.peek_(OPEN_ANGLE)) {
      let args = this.parseTypeArguments_();
      return new TypeReference(this.getTreeLocation_(start), typeName, args);
    }
    return typeName;
  }

  parseUnionTypeSuffix_(start, elementType) {
    if (this.peek_(BAR)) {
      let types = [elementType];
      this.eat_(BAR);
      while (true) {
        types.push(this.parsePrimaryType_());
        if (!this.eatIf_(BAR)) {
          break;
        }
      }
      return new UnionType(this.getTreeLocation_(start), types);
    }
    return elementType;
  }

  parseArrayTypeSuffix_(start, elementType) {
    let token = this.peekTokenNoLineTerminator_();
    if (token && token.type === OPEN_SQUARE) {
      this.eat_(OPEN_SQUARE);
      this.eat_(CLOSE_SQUARE);
      elementType = new ArrayType(this.getTreeLocation_(start), elementType);
      return this.parseArrayTypeSuffix_(start, elementType);
    }

    return elementType;
  }

  parseTypeArguments_() {
    let start = this.getTreeStartLocation_();
    this.eat_(OPEN_ANGLE);
    let args = [this.parseType_()];
    while (this.peek_(COMMA)) {
      this.eat_(COMMA);
      args.push(this.parseType_());
    }

    let token = this.nextCloseAngle_();
    if (token.type !== CLOSE_ANGLE) {
      return this.parseUnexpectedToken_(token);
    }

    return new TypeArguments(this.getTreeLocation_(start), args);
  }

  parseConstructorType_() {
    let start = this.getTreeStartLocation_();
    this.eat_(NEW);
    let typeParameters = this.parseTypeParametersOpt_();
    this.eat_(OPEN_PAREN);
    let parameterList = this.parseFormalParameters_();
    this.eat_(CLOSE_PAREN);
    this.eat_(ARROW);
    let returnType = this.parseType_();
    return new ConstructorType(this.getTreeLocation_(start), typeParameters,
                               parameterList, returnType);
  }

  // ObjectType:
  //   { TypeBodyopt }
  //
  // TypeBody:
  //   TypeMemberList ;opt
  //
  // TypeMemberList:
  //   TypeMember
  //   TypeMemberList ; TypeMember
  parseObjectType_() {
    let start = this.getTreeStartLocation_();
    let typeMembers = [];
    this.eat_(OPEN_CURLY);
    let type;
    while (this.peekTypeMember_(type = this.peekType_())) {
      typeMembers.push(this.parseTypeMember_(type));
      if (!this.eatIf_(SEMI_COLON)) {
        break;
      }
    }
    this.eat_(CLOSE_CURLY);

    return new ObjectType(this.getTreeLocation_(start), typeMembers);
  }

  peekTypeMember_(type) {
    switch (type) {
      case NEW:
      case OPEN_PAREN:
      case OPEN_ANGLE:
      case OPEN_SQUARE:
      case IDENTIFIER:
      case STRING:
      case NUMBER:
        return true;
      default:
        return this.peekToken_().isKeyword();
    }
  }

  // TypeMember:
  //   PropertySignature
  //   CallSignature
  //   ConstructSignature
  //   IndexSignature
  //   MethodSignature
  parseTypeMember_(type) {
    switch (type) {
      case NEW:
        return this.parseConstructSignature_();
      case OPEN_PAREN:
      case OPEN_ANGLE:
        return this.parseCallSignature_();
      case OPEN_SQUARE:
        return this.parseIndexSignature_();
    }

    let start = this.getTreeStartLocation_();
    let propertyName = this.parseLiteralPropertyName_();
    let isOpt = this.eatIf_(QUESTION);
    type = this.peekType_();
    if (type === OPEN_ANGLE || type === OPEN_PAREN) {
      let callSignature = this.parseCallSignature_();
      return new MethodSignature(this.getTreeLocation_(start), propertyName,
                                 isOpt, callSignature);
    }

    let typeAnnotation = this.parseTypeAnnotationOpt_();
    return new PropertySignature(this.getTreeLocation_(start), propertyName,
                                 isOpt, typeAnnotation);
  }

  parseCallSignature_() {
    let start = this.getTreeStartLocation_();
    let typeParameters = this.parseTypeParametersOpt_();
    this.eat_(OPEN_PAREN)
    let parameterList = this.parseFormalParameters_();
    this.eat_(CLOSE_PAREN);
    let returnType = this.parseTypeAnnotationOpt_();
    return new CallSignature(this.getTreeLocation_(start), typeParameters,
                             parameterList, returnType);
  }

  parseConstructSignature_() {
    let start = this.getTreeStartLocation_();
    this.eat_(NEW);
    let typeParameters = this.parseTypeParametersOpt_();
    this.eat_(OPEN_PAREN)
    let parameterList = this.parseFormalParameters_();
    this.eat_(CLOSE_PAREN);
    let returnType = this.parseTypeAnnotationOpt_();
    return new ConstructSignature(this.getTreeLocation_(start), typeParameters,
                                  parameterList, returnType);
  }

  parseIndexSignature_() {
    let start = this.getTreeStartLocation_();
    this.eat_(OPEN_SQUARE);
    let id = this.eatId_();
    this.eat_(COLON);
    let typeName;
    let typeStart = this.getTreeStartLocation_();
    if (this.peekPredefinedString_('string')) {
      typeName = this.eatId_('string');
    } else {
      typeName = this.eatId_('number');
    }
    let indexType =
        new PredefinedType(this.getTreeLocation_(typeStart), typeName);
    this.eat_(CLOSE_SQUARE);
    this.eat_(COLON);
    let typeAnnotation = this.parseType_();
    return new IndexSignature(this.getTreeLocation_(start), id, indexType,
                              typeAnnotation);
  }

  parseFunctionType_() {
    let start = this.getTreeStartLocation_();
    let typeParameters = this.parseTypeParametersOpt_();
    this.eat_(OPEN_PAREN)
    let parameterList = this.parseFormalParameters_();
    this.eat_(CLOSE_PAREN);
    this.eat_(ARROW);
    let returnType = this.parseType_();
    return new FunctionType(this.getTreeLocation_(start), typeParameters,
                            parameterList, returnType);
  }

  parseTypeQuery_(start) {
    throw 'NYI';
  }

  // TypeParameters:
  //   < TypeParameterList >
  //
  // TypeParameterList:
  //   TypeParameter
  //   TypeParameterList , TypeParameter
  //
  // TypeParameter:
  //   Identifier Constraintopt
  //
  // Constraint:
  //   extends Type

  peekTypeParameters_() {
    return this.peek_(OPEN_ANGLE);
  }

  parseTypeParametersOpt_() {
    if (this.peek_(OPEN_ANGLE)) {
      return this.parseTypeParameters_();
    }
    return null;
  }

  parseTypeParameters_() {
    let start = this.getTreeStartLocation_();
    this.eat_(OPEN_ANGLE);
    let parameters = [this.parseTypeParameter_()];
    while (this.peek_(COMMA)) {
      this.eat_(COMMA);
      parameters.push(this.parseTypeParameter_());
    }
    this.eat_(CLOSE_ANGLE);
    return new TypeParameters(this.getTreeLocation_(start), parameters);
  }

  parseTypeParameter_() {
    let start = this.getTreeStartLocation_();
    let id = this.eatId_();
    let extendsType = null;
    if (this.eatIf_(EXTENDS) ) {
      extendsType = this.parseType_();
    }
    return new TypeParameter(this.getTreeLocation_(start), id, extendsType);
  }

  /**
   * PredefinedType ::
   *   any
   *   number
   *   bool
   *   string
   * @return {ParseTree}
   * @private
   */
  parseNamedOrPredefinedType_() {
    let start = this.getTreeStartLocation_();

    switch (this.peekToken_().value) {
      case 'any':
      case 'number':
      case 'boolean':
      case 'string': {
        let token = this.nextToken_();
        return new PredefinedType(this.getTreeLocation_(start), token);
      }
      // void is handled in parseType
      default:
        return this.parseTypeName_();
    }
  }

  /**
   * Type Name ::
   *   ModuleOrTypeName
   *
   * ModuleOrTypeName ::
   *   Identifier
   *   ModuleName . Identifier
   *
   * ModuleName ::
   *   ModuleOrTypeName
   *
   * @return {ParseTree}
   * @private
   */
  parseTypeName_() {
    let start = this.getTreeStartLocation_();
    let id = this.eatId_();
    let typeName = new TypeName(this.getTreeLocation_(start), null, id);
    while (this.eatIf_(PERIOD)) {
      let memberName = this.eatIdName_();
      typeName = new TypeName(this.getTreeLocation_(start), typeName,
      memberName);
    }
    return typeName;
  }

  /**
   * interface Identifier TypeParameters_opt InterfaceExtendsClause_opt
   *     ObjectType
   *
   * InterfaceExtendsClause:
   *   extends ClassOrInterfaceTypeList
   *
   * ClassOrInterfaceTypeList:
   *   ClassOrInterfaceType
   *   ClassOrInterfaceTypeList , ClassOrInterfaceType
   *
   * ClassOrInterfaceType:
   *   TypeReference
   */
  parseInterfaceDeclaration_() {
    let start = this.getTreeStartLocation_();
    this.eat_(INTERFACE);
    let name = this.eatId_();
    let typeParameters = this.parseTypeParametersOpt_();
    let extendsClause;
    if (this.eatIf_(EXTENDS)) {
      extendsClause = this.parseInterfaceExtendsClause_();
    } else {
      extendsClause = [];
    }
    let objectType = this.parseObjectType_();
    return new InterfaceDeclaration(this.getTreeLocation_(start),
        name, typeParameters, extendsClause, objectType);
  }

  parseInterfaceExtendsClause_() {
    let result = [this.parseTypeReference_()];
    while (this.eatIf_(COMMA)) {
      result.push(this.parseTypeReference_());
    }
     return result;
  }

  /**
   * Annotations extension
   *
   * @return {ParseTree}
   * @private
   */
  parseAnnotatedDeclarations_(parsingModuleItem) {
    this.pushAnnotations_();

    let declaration;
    let type = this.peekType_();
    if (parsingModuleItem) {
      declaration = this.parseModuleItem_(type);
    } else {
      declaration = this.parseStatementListItem_(type);
    }
    if (this.annotations_.length > 0) {
      return this.parseSyntaxError_('Unsupported annotated expression');
    }
    return declaration;
  }

  parseAnnotations_() {
    let annotations = [];
    while (this.eatIf_(AT)) {
      annotations.push(this.parseAnnotation_());
    }
    return annotations;
  }

  pushAnnotations_() {
    this.annotations_ = this.parseAnnotations_();
  }

  popAnnotations_() {
    let annotations = this.annotations_;
    this.annotations_ = [];
    return annotations;
  }

  parseAnnotation_() {
    let start = this.getTreeStartLocation_();
    let expression = this.parseMemberExpressionNoNew_();
    let args = null;

    if (this.peek_(OPEN_PAREN))
      args = this.parseArguments_();

    return new Annotation(this.getTreeLocation_(start), expression, args);
  }

  /**
   * Consume a (possibly implicit) semi-colon. Reports an error if a semi-colon
   * is not present.
   *
   * @return {void}
   * @private
   */
  eatPossibleImplicitSemiColon_() {
    let token = this.peekTokenNoLineTerminator_();
    if (!token)
      return;

    switch (token.type) {
      case SEMI_COLON:
        this.nextToken_();
        return;
      case END_OF_FILE:
      case CLOSE_CURLY:
        return;
    }

    this.reportError_('Semi-colon expected');
  }

  /**
   * Returns true if an implicit or explicit semi colon is at the current location.
   *
   * @return {boolean}
   * @private
   */
  peekImplicitSemiColon_() {
    switch (this.peekType_()) {
      case SEMI_COLON:
      case CLOSE_CURLY:
      case END_OF_FILE:
        return true;
    }
    let token = this.peekTokenNoLineTerminator_();
    return token === null;
  }

  /**
   * Consumes the next token if it is of the expected type. Otherwise returns null.
   * Never reports errors.
   *
   * @param {TokenType} expectedTokenType
   * @return {Token} The consumed token, or null if the next token is not of the expected type.
   * @private
   */
  eatOpt_(expectedTokenType) {
    if (this.peek_(expectedTokenType))
      return this.nextToken_();
    return null;
  }

  /**
   * Shorthand for this.eatOpt_(IDENTIFIER)
   *
   * @return {IdentifierToken}
   * @private
   */
  eatIdOpt_() {
    return this.peek_(IDENTIFIER) ? this.eatId_() : null;
  }

  /**
   * Shorthand for this.eat_(IDENTIFIER)
   * @param {string=} expected
   * @return {IdentifierToken}
   * @private
   */
  eatId_(expected = undefined) {
    let token = this.nextToken_();
    if (!token) {
      if (expected)
        this.reportError_(this.peekToken_(), `expected '${expected}'`);
      return null;
    }

    if (token.type === IDENTIFIER) {
      if (expected && token.value !== expected)
        this.reportExpectedError_(token, expected);

      return token;
    }

    if (token.isStrictKeyword()) {
      if (this.isStrictMode_()) {
        this.reportReservedIdentifier_(token);
      } else {
        // Use an identifier token instead because it is treated as such and
        // this simplifies the transformers.
        return new IdentifierToken(token.location, token.type);
      }
    } else {
      this.reportExpectedError_(token, expected || 'identifier');
    }

    return token;
  }

  /**
   * Eats an identifier or keyword. Equivalent to IdentifierName in the spec.
   *
   * @return {Token}
   * @private
   */
  eatIdName_() {
    let t = this.nextToken_();
    if (t.type !== IDENTIFIER) {
      if (!t.isKeyword()) {
        this.reportExpectedError_(t, 'identifier');
        return null;
      }
      return new IdentifierToken(t.location, t.type);
    }
    return t;
  }

  /**
   * Consumes the next token. If the consumed token is not of the expected type
   * then report an error and return null. Otherwise return the consumed token.
   *
   * @param {TokenType} expectedTokenType
   * @return {Token} The consumed token, or null if the next token is not of
   *     the expected type.
   * @private
   */
  eat_(expectedTokenType) {
    let token = this.nextToken_();
    if (token.type !== expectedTokenType) {
      this.reportExpectedError_(token, expectedTokenType);
      return null;
    }
    return token;
  }

  /**
   * If the next token matches the given TokenType, this consumes the token
   * and returns true.
   */
  eatIf_(expectedTokenType) {
    if (this.peek_(expectedTokenType)) {
      this.nextToken_();
      return true;
    }
    return false;
  }

  /**
   * Report a 'X' expected error message.
   * @param {Token} token The location to report the message at.
   * @param {Object} expected The thing that was expected.
   *
   * @return {void}
   * @private
   */
  reportExpectedError_(token, expected) {
    this.reportError_(token, `Unexpected token ${token}`);
  }

  /**
   * Returns a SourcePosition for the start of a parse tree that starts at the current location.
   *
   * @return {SourcePosition}
   * @private
   */
  getTreeStartLocation_() {
    return this.peekToken_().location.start;
  }

  /**
   * Returns a SourcePosition for the end of a parse tree that ends at the current location.
   *
   * @return {SourcePosition}
   * @private
   */
  getTreeEndLocation_() {
    return this.scanner_.lastToken.location.end;
  }

  /**
   * Returns a SourceRange for a parse tree that starts at {start} and ends at the current location.
   *
   * @return {SourceRange}
   * @private
   */
  getTreeLocation_(start) {
    return new SourceRange(start, this.getTreeEndLocation_());
  }

  handleComment(range) {
    // TODO(arv): Attach to tree nodes.
  }

  /**
   * Consumes the next token and returns it. Will return a never ending stream of
   * END_OF_FILE at the end of the file so callers don't have to check for EOF explicitly.
   *
   * Tokenizing is contextual. this.nextToken_() will never return a regular expression literal.
   *
   * @return {Token}
   * @private
   */
  nextToken_() {
    return this.scanner_.nextToken();
  }

  /**
   * Consumes a regular expression literal token and returns it.
   *
   * @return {LiteralToken}
   * @private
   */
  nextRegularExpressionLiteralToken_() {
    return this.scanner_.nextRegularExpressionLiteralToken();
  }

  nextTemplateLiteralToken_() {
    return this.scanner_.nextTemplateLiteralToken();
  }

  nextCloseAngle_() {
    return this.scanner_.nextCloseAngle();
  }

  isAtEnd() {
    return this.scanner_.isAtEnd();
  }

  /**
   * Returns true if the index-th next token is of the expected type. Does not consume any tokens.
   *
   * @param {TokenType} expectedType
   * @param {number=} opt_index
   * @return {boolean}
   * @private
   */
  peek_(expectedType, opt_index) {
    // Too hot for default parameters.
    return this.peekToken_(opt_index).type === expectedType;
  }

  /**
   * Returns the TokenType of the index-th next token. Does not consume any tokens.
   *
   * @return {TokenType}
   * @private
   */
  peekType_() {
    return this.peekToken_().type;
  }

  /**
   * Returns the index-th next token. Does not consume any tokens.
   *
   * @return {Token}
   * @private
   */
  peekToken_(opt_index) {
    // Too hot for default parameters.
    return this.scanner_.peekToken(opt_index);
  }

  /**
   * Returns the index-th next token. Does not allow any line terminator
   * before the next token. Does not consume any tokens. This returns null if
   * no token was found before the next line terminator.
   *
   * @return {Token}
   * @private
   */
  peekTokenNoLineTerminator_() {
    return this.scanner_.peekTokenNoLineTerminator();
  }

  /**
   * Reports an error message at a given token.
   * @param {traceur.util.SourcePostion|Token} token The location to report
   *     the message at.
   * @param {string} message The message to report in String.format style.
   *
   * @return {void}
   * @private
   */
  reportError_(...args) {
    if (args.length === 1) {
      this.errorReporter_.reportError(this.scanner_.getPosition(), args[0]);
    } else {
      // TODO(arv): Only allow a SourcePosition here.
      let location = args[0];
      if (location instanceof Token) {
        location = location.location;
      }
      this.errorReporter_.reportError(location.start, args[1]);
    }
  }

  reportReservedIdentifier_(token) {
    this.reportError_(token, `${token.type} is a reserved identifier`);
  }
}<|MERGE_RESOLUTION|>--- conflicted
+++ resolved
@@ -760,11 +760,7 @@
           exportTree = this.parseAsyncFunctionDeclaration_(asyncToken);
           break;
         }
-<<<<<<< HEAD
-        return this.parseUnexpectedToken_(type);
-=======
         return this.parseUnexpectedToken_(this.peekToken_());
->>>>>>> 4bbab19f
       default:
         return this.parseUnexpectedToken_(this.peekToken_());
     }
@@ -794,7 +790,6 @@
       case CLASS: {
         if (!this.options_.classes) {
           return this.parseSyntaxError_('Unexpected reserved word');
-<<<<<<< HEAD
         }
 
         // Use ClassExpression as a cover grammar. If it has a name it is
@@ -805,18 +800,6 @@
                                       tree.superClass, tree.elements,
                                       tree.annotations);
         }
-=======
-        }
-
-        // Use ClassExpression as a cover grammar. If it has a name it is
-        // treated as a declaration.
-        let tree = this.parseClassExpression_();
-        if (tree.name) {
-          tree = new ClassDeclaration(tree.location, tree.name,
-                                      tree.superClass, tree.elements,
-                                      tree.annotations);
-        }
->>>>>>> 4bbab19f
         exportValue = tree;
         break;
       }
@@ -2126,11 +2109,7 @@
       case PUBLIC:
       case STATIC:
       case YIELD:
-<<<<<<< HEAD
         if (this.isStrictMode_()) {
-=======
-        if (this.strictMode_) {
->>>>>>> 4bbab19f
           this.reportReservedIdentifier_(this.nextToken_());
         }
         return this.parseIdentifierExpression_();
