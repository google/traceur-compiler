--- conflicted
+++ resolved
@@ -1095,8 +1095,9 @@
   parseSubStatement_() {
     let type = peekType();
     if (type === SEMI_COLON && this.isStrongMode_()) {
-      this.reportError_('Empty sub statements are not allowed in strong mode.' +
-                        ' Please use {} instead.');
+      this.reportError_(peekLocation(),
+          'Empty sub statements are not allowed in strong mode.' +
+          ' Please use {} instead.');
     }
     return this.parseStatementWithType_(type);
   }
@@ -1379,7 +1380,8 @@
    * @private
    */
   parseVariableDeclarationList_(allowIn, initializerRequired) {
-    let type = peekType();
+    let token = peekToken();
+    let {type} = token;
 
     switch (type) {
       case CONST:
@@ -1392,8 +1394,8 @@
     }
 
     if (this.isStrongMode_() && type === VAR) {
-      this.reportError_('var is not allowed in strong mode. ' +
-                        'Please use let or const instead.');
+      this.reportError_(token.location,
+          'var is not allowed in strong mode. Please use let or const instead.');
     }
 
     let start = this.getTreeStartLocation_();
@@ -1774,10 +1776,12 @@
    * @private
    */
   parseForInStatement_(start, initializer) {
+    let token = this.eat_(IN);
     if (this.isStrongMode_()) {
-      this.reportError_('for in loops are not allowed in strong mode');
-    }
-    this.eat_(IN);
+      this.reportError_(token.location,
+                        'for in loops are not allowed in strong mode');
+    }
+
     let collection = this.parseExpression_(ALLOW_IN);
     this.eat_(CLOSE_PAREN);
     let body = this.parseSubStatement_();
@@ -1882,15 +1886,9 @@
    * @private
    */
   parseWithStatement_() {
-<<<<<<< HEAD
-    if (this.isStrictMode_())
-      this.reportError_('Strict mode code may not include a with statement');
-
-=======
->>>>>>> 4360da63
     let start = this.getTreeStartLocation_();
     let withToken = this.eat_(WITH);
-    if (this.strictMode_) {
+    if (this.isStrictMode_()) {
       this.reportError_(withToken.location,
                         'Strict mode code may not include a with statement');
     }
@@ -1940,16 +1938,10 @@
           break;
         }
         case DEFAULT: {
-<<<<<<< HEAD
-          if (foundDefaultClause) {
-            this.reportError_(
-                'Switch statements may have at most one default clause');
-=======
           let defaultToken = nextToken();
           if (foundDefaultClause) {
             this.reportError_(defaultToken.location,
                 'Switch statements may have at most one \'default\' clause');
->>>>>>> 4360da63
           } else {
             foundDefaultClause = true;
           }
@@ -2396,8 +2388,9 @@
       type = peekType();
       if (type === COMMA) {
         if (this.isStrongMode_()) {
-          this.reportError_('Arrays with holes are not supported in strong ' +
-                            'mode. Please use a Map instead.');
+          this.reportError_(peekLocation(),
+              'Arrays with holes are not supported in strong mode. ' +
+              'Please use a Map instead.');
         }
         expression = null;
       } else if (this.peekSpread_(type)) {
@@ -3059,7 +3052,7 @@
       case EQUAL_EQUAL:
       case NOT_EQUAL:
         if (this.isStrongMode_()) {
-        this.reportError_(peekToken().location,
+        this.reportError_(peekLocation(),
                           `${type} is not allowed in strong mode`);
         }
         return 6;
@@ -3152,13 +3145,10 @@
     if (this.peekUnaryOperator_(type)) {
       let operator = nextToken();
       if (type === DELETE && this.isStrongMode_()) {
-        this.reportError_(operator, 'delete is not allowed in strong mode');
+        this.reportError_(operator.location, 'delete is not allowed in strong mode');
       }
       let operand = this.parseUnaryExpression_();
       operand = this.toPrimaryExpression_(operand);
-<<<<<<< HEAD
-      this.checkForStrongUndefinedPostPrefix_(type, operand);
-=======
       if (operand.type !== SYNTAX_ERROR_TREE) {
         switch (operator.type) {
           case PLUS_PLUS:
@@ -3166,7 +3156,7 @@
             this.validateAssignmentTarget_(operand, 'prefix operation');
         }
       }
->>>>>>> 4360da63
+      this.checkForStrongUndefinedPostPrefix_(type, operand);
       return new UnaryExpression(this.getTreeLocation_(start), operator, operand);
     }
     return this.parsePostfixExpression_();
@@ -3376,10 +3366,6 @@
         }
         return new NewExpression(this.getTreeLocation_(start), operand, args);
       }
-<<<<<<< HEAD
-
-=======
->>>>>>> 4360da63
       case SUPER:
         return this.parseSuperExpression_(false);
 
@@ -3930,15 +3916,11 @@
         return this.parseObjectAssignmentPattern_();
     }
     let expression = this.parseLeftHandSideExpression_();
-<<<<<<< HEAD
     expression = this.coverFormalsToParenExpression_(expression);
+    this.validateAssignmentTarget_(expression, 'assignment');
     if (expression.type === IDENTIFIER_EXPRESSION) {
       this.checkForStrongUndefinedBinding_(expression.identifierToken);
     }
-=======
-    expression = this.coverFormalsToParenExpression_(expression)
-    this.validateAssignmentTarget_(expression, 'assignment');
->>>>>>> 4360da63
     return expression;
   }
 
@@ -4396,17 +4378,10 @@
       case 'number':
       case 'boolean':
       case 'string': {
-<<<<<<< HEAD
         let token = nextToken();
         return new PredefinedType(this.getTreeLocation_(start), token);
       }
       // void is handled in parseType
-=======
-      // void is handled in parseTye
-        let token = nextToken();
-        return new PredefinedType(this.getTreeLocation_(start), token);
-      }
->>>>>>> 4360da63
       default:
         return this.parseTypeName_();
     }
@@ -4744,7 +4719,7 @@
 
   validateAssignmentTarget_(tree, operation) {
     if (!tree.isPattern() &&
-        !isValidSimpleAssignmentTarget(tree, this.strictMode_)) {
+        !isValidSimpleAssignmentTarget(tree, this.isStrictMode_())) {
       this.reportError_(tree.location,
                         `Invalid left-hand side expression in ${operation}`);
     }
