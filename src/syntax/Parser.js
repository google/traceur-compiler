--- conflicted
+++ resolved
@@ -407,15 +407,9 @@
    * @return {Script}
    */
   parseScript() {
-<<<<<<< HEAD
     this.languageMode_ = SLOPPY_MODE;
-    var start = this.getTreeStartLocation_();
-    var scriptItemList = this.parseStatementList_(true);
-=======
-    this.strictMode_ = false;
     let start = this.getTreeStartLocation_();
     let scriptItemList = this.parseStatementList_(true);
->>>>>>> 216fcc1b
     this.eat_(END_OF_FILE);
     return new Script(this.getTreeLocation_(start), scriptItemList);
   }
@@ -429,33 +423,16 @@
    * @return {Array.<ParseTree>}
    * @private
    */
-<<<<<<< HEAD
   parseStatementList_(checkDirective) {
-    var result = [];
-    var type;
-=======
-  parseStatementList_(checkUseStrictDirective) {
     let result = [];
     let type;
->>>>>>> 216fcc1b
 
     // We do a lot of type assignment in loops like these for performance
     // reasons.
     while ((type = this.peekType_()) !== CLOSE_CURLY && type !== END_OF_FILE) {
-<<<<<<< HEAD
-      var statement = this.parseStatementListItem_(type);
+      let statement = this.parseStatementListItem_(type);
       if (checkDirective) {
         checkDirective = this.checkDirective_(statement);
-=======
-      let statement = this.parseStatementListItem_(type);
-      if (checkUseStrictDirective) {
-        if (!statement.isDirectivePrologue()) {
-          checkUseStrictDirective = false;
-        } else if (statement.isUseStrictDirective()) {
-          this.strictMode_ = true;
-          checkUseStrictDirective = false;
-        }
->>>>>>> 216fcc1b
       }
       result.push(statement);
     }
@@ -498,25 +475,16 @@
   }
 
   parseModuleItemList_() {
-<<<<<<< HEAD
     this.languageMode_ = STRICT_MODE;
-    var result = [];
-    var type;
-    var checkDirective = true;
+    let result = [];
+    let type;
+    let checkDirective = true;
 
     while ((type = this.peekType_()) !== END_OF_FILE) {
-      var statement = this.parseModuleItem_(type);
+      let statement = this.parseModuleItem_(type);
       if (checkDirective) {
         checkDirective = this.checkDirective_(statement);
       }
-=======
-    this.strictMode_ = true;
-    let result = [];
-    let type;
-
-    while ((type = this.peekType_()) !== END_OF_FILE) {
-      let statement = this.parseModuleItem_(type);
->>>>>>> 216fcc1b
       result.push(statement);
     }
     return result;
@@ -818,15 +786,9 @@
   }
 
   parseClassShared_(constr) {
-<<<<<<< HEAD
-    var start = this.getTreeStartLocation_();
-    var languageMode = this.languageMode_;
+    let start = this.getTreeStartLocation_();
+    let languageMode = this.languageMode_;
     this.restrictLanguageMode_(STRICT_MODE);
-=======
-    let start = this.getTreeStartLocation_();
-    let strictMode = this.strictMode_;
-    this.strictMode_ = true;
->>>>>>> 216fcc1b
     this.eat_(CLASS);
     let name = null;
     let typeParameters = null;
@@ -1171,17 +1133,10 @@
     let start = this.getTreeStartLocation_();
     this.eat_(OPEN_CURLY);
 
-<<<<<<< HEAD
-    var allowYield = this.allowYield;
-    var allowAwait = this.allowAwait;
-    var allowForOn = this.allowForOn;
-    var languageMode = this.languageMode_;
-=======
     let allowYield = this.allowYield;
     let allowAwait = this.allowAwait;
     let allowForOn = this.allowForOn;
-    let strictMode = this.strictMode_;
->>>>>>> 216fcc1b
+    let languageMode = this.languageMode_;
 
     this.allowYield = functionKind && (functionKind.type === STAR ||
         functionKind.type === IDENTIFIER && functionKind.value === ASYNC_STAR);
@@ -1189,11 +1144,7 @@
         functionKind.type === IDENTIFIER && (
             functionKind.value === ASYNC || functionKind.value === ASYNC_STAR));
 
-<<<<<<< HEAD
-    var result = this.parseStatementList_(languageMode < STRONG_MODE);
-=======
-    let result = this.parseStatementList_(!strictMode);
->>>>>>> 216fcc1b
+    let result = this.parseStatementList_(languageMode < STRONG_MODE);
 
     if (!languageMode && this.isStrictMode_() && params)
       StrictParams.visit(params, this.errorReporter_);
@@ -1398,13 +1349,8 @@
     this.eat_(OPEN_PAREN);
     let condition = this.parseExpression();
     this.eat_(CLOSE_PAREN);
-<<<<<<< HEAD
-    var ifClause = this.parseSubStatement_();
-    var elseClause = null;
-=======
-    let ifClause = this.parseStatement_();
+    let  ifClause = this.parseSubStatement_();
     let elseClause = null;
->>>>>>> 216fcc1b
     if (this.eatIf_(ELSE)) {
       elseClause = this.parseSubStatement_();
     }
@@ -1421,11 +1367,7 @@
   parseDoWhileStatement_() {
     let start = this.getTreeStartLocation_();
     this.eat_(DO);
-<<<<<<< HEAD
-    var body = this.parseSubStatement_();
-=======
-    let body = this.parseStatement_();
->>>>>>> 216fcc1b
+    let body = this.parseSubStatement_();
     this.eat_(WHILE);
     this.eat_(OPEN_PAREN);
     let condition = this.parseExpression();
@@ -1445,11 +1387,7 @@
     this.eat_(OPEN_PAREN);
     let condition = this.parseExpression();
     this.eat_(CLOSE_PAREN);
-<<<<<<< HEAD
-    var body = this.parseSubStatement_();
-=======
-    let body = this.parseStatement_();
->>>>>>> 216fcc1b
+    let body = this.parseSubStatement_();
     return new WhileStatement(this.getTreeLocation_(start), condition, body);
   }
 
@@ -1533,11 +1471,7 @@
     this.eatId_(); // of
     let collection = this.parseExpression();
     this.eat_(CLOSE_PAREN);
-<<<<<<< HEAD
-    var body = this.parseSubStatement_();
-=======
-    let body = this.parseStatement_();
->>>>>>> 216fcc1b
+    let body = this.parseSubStatement_();
     return new ForOfStatement(this.getTreeLocation_(start), initializer,
                               collection, body);
   }
@@ -1554,11 +1488,7 @@
     this.eatId_(); // on
     let observable = this.parseExpression();
     this.eat_(CLOSE_PAREN);
-<<<<<<< HEAD
-    var body = this.parseSubStatement_();
-=======
-    let body = this.parseStatement_();
->>>>>>> 216fcc1b
+    let body = this.parseSubStatement_();
     return new ForOnStatement(this.getTreeLocation_(start), initializer,
                               observable, body);
   }
@@ -1636,11 +1566,7 @@
       increment = this.parseExpression();
     }
     this.eat_(CLOSE_PAREN);
-<<<<<<< HEAD
-    var body = this.parseSubStatement_();
-=======
-    let body = this.parseStatement_();
->>>>>>> 216fcc1b
+    let body = this.parseSubStatement_();
     return new ForStatement(this.getTreeLocation_(start), initializer,
                             condition, increment, body);
   }
@@ -1659,11 +1585,7 @@
     this.eat_(IN);
     let collection = this.parseExpression();
     this.eat_(CLOSE_PAREN);
-<<<<<<< HEAD
-    var body = this.parseSubStatement_();
-=======
-    let body = this.parseStatement_();
->>>>>>> 216fcc1b
+    let body = this.parseSubStatement_();
     return new ForInStatement(this.getTreeLocation_(start), initializer,
                               collection, body);
   }
@@ -1750,11 +1672,7 @@
     this.eat_(OPEN_PAREN);
     let expression = this.parseExpression();
     this.eat_(CLOSE_PAREN);
-<<<<<<< HEAD
-    var body = this.parseSubStatement_();
-=======
-    let body = this.parseStatement_();
->>>>>>> 216fcc1b
+    let body = this.parseSubStatement_();
     return new WithStatement(this.getTreeLocation_(start), expression, body);
   }
 
@@ -2823,25 +2741,17 @@
    * @private
    */
   parseEquality_(expressionIn) {
-<<<<<<< HEAD
-    var start = this.getTreeStartLocation_();
-    var left = this.parseRelational_(expressionIn);
-    var type;
+    let start = this.getTreeStartLocation_();
+    let left = this.parseRelational_(expressionIn);
+    let type;
     while (this.peekEqualityOperator_(type = this.peekType_())) {
       if (this.isStrongMode_() && (type === EQUAL_EQUAL || type === NOT_EQUAL)) {
         this.reportError_(this.peekToken_().location,
                           `${type} is not allowed in strong mode`);
         break;
       }
-      var operator = this.nextToken_();
-      var right = this.parseRelational_(expressionIn);
-=======
-    let start = this.getTreeStartLocation_();
-    let left = this.parseRelational_(expressionIn);
-    while (this.peekEqualityOperator_(this.peekType_())) {
       let operator = this.nextToken_();
       let right = this.parseRelational_(expressionIn);
->>>>>>> 216fcc1b
       left = this.newBinaryExpression_(start, left, operator, right);
     }
     return left;
@@ -3028,19 +2938,13 @@
       return new AwaitExpression(this.getTreeLocation_(start), operand);
     }
 
-<<<<<<< HEAD
-    var type = this.peekType_();
+    let type = this.peekType_();
     if (this.peekUnaryOperator_(type)) {
-      var operator = this.nextToken_();
+      let operator = this.nextToken_();
       if (type === DELETE && this.isStrongMode_()) {
         this.reportError_(operator, 'delete is not allowed in strong mode');
       }
-      var operand = this.parseUnaryExpression_();
-=======
-    if (this.peekUnaryOperator_(this.peekType_())) {
-      let operator = this.nextToken_();
       let operand = this.parseUnaryExpression_();
->>>>>>> 216fcc1b
       operand = this.toPrimaryExpression_(operand);
       return new UnaryExpression(this.getTreeLocation_(start), operator, operand);
     }
@@ -3715,13 +3619,8 @@
                                     name, element);
     }
 
-<<<<<<< HEAD
-    var token = name.literalToken;
+    let token = name.literalToken;
     if (this.isStrictMode_() && token.isStrictKeyword())
-=======
-    let token = name.literalToken;
-    if (this.strictMode_ && token.isStrictKeyword())
->>>>>>> 216fcc1b
       this.reportReservedIdentifier_(token);
 
     if (useBinding) {
