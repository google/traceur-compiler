--- conflicted
+++ resolved
@@ -384,13 +384,8 @@
     return this.getDirectivePrologueStringToken_() !== null;
   }
 
-<<<<<<< HEAD
   isDirective_(name) {
-    var token = this.getDirectivePrologueStringToken_();
-=======
-  isUseStrictDirective() {
     let token = this.getDirectivePrologueStringToken_();
->>>>>>> 216fcc1b
     if (!token)
       return false;
     let v = token.value;
