--- conflicted
+++ resolved
@@ -1,5 +1,4 @@
 {
-<<<<<<< HEAD
   "AnnotatedClassElement": {
     "location": [
       "SourceRange"
@@ -32,16 +31,6 @@
       "IdentifierToken"
     ]
   },
-  "AnonBlock": {
-    "location": [
-      "SourceRange"
-    ],
-    "statements": [
-      "Array.<ParseTree>"
-    ]
-  },
-=======
->>>>>>> bc02f09b
   "ArgumentList": {
     "location": [
       "SourceRange"
