--- conflicted
+++ resolved
@@ -1,5 +1,4 @@
 {
-<<<<<<< HEAD
   "AnnotatedClassElement": {
     "location": [
       "SourceRange"
@@ -44,14 +43,14 @@
     ],
     "args": [
       "ArgumentList"
-=======
+    ]
+  },
   "AnonBlock": {
     "location": [
       "SourceRange"
     ],
     "statements": [
       "Array.<ParseTree>"
->>>>>>> 6f2c2e2a
     ]
   },
   "ArgumentList": {
@@ -468,7 +467,10 @@
     ],
     "typeAnnotation": [
       "ParseTree"
-    ]
+    ],
+    "annotations": [
+      "Array.<Annotation>"
+    ],
   },
   "FormalParameterList": {
     "location": [
@@ -865,12 +867,7 @@
       "ParseTree"
     ],
     "parameter": [
-<<<<<<< HEAD
-      "AnnotatedBindingElement",
-      "BindingElement"
-=======
       "FormalParameter"
->>>>>>> 6f2c2e2a
     ],
     "body": [
       "FunctionBody"
