// Copyright 2012 Traceur Authors.
//
// Licensed under the Apache License, Version 2.0 (the "License");
// you may not use this file except in compliance with the License.
// You may obtain a copy of the License at
//
//      http://www.apache.org/licenses/LICENSE-2.0
//
// Unless required by applicable law or agreed to in writing, software
// distributed under the License is distributed on an "AS IS" BASIS,
// WITHOUT WARRANTIES OR CONDITIONS OF ANY KIND, either express or implied.
// See the License for the specific language governing permissions and
// limitations under the License.

import {IdentifierToken} from './IdentifierToken';
import {KeywordToken} from './KeywordToken';
import {LiteralToken} from './LiteralToken';
import {Token} from './Token';
import {getKeywordType} from './Keywords';
import {
  idContinueTable,
  idStartTable
} from './unicode-tables';
import {parseOptions} from '../options';
module TokenType from './TokenType'

var {
  AMPERSAND,
  AMPERSAND_EQUAL,
  AND,
  ARROW,
  AWAIT,
  BACK_QUOTE,
  BANG,
  BAR,
  BAR_EQUAL,
  BREAK,
  CARET,
  CARET_EQUAL,
  CASE,
  CATCH,
  CLASS,
  CLOSE_ANGLE,
  CLOSE_CURLY,
  CLOSE_PAREN,
  CLOSE_SQUARE,
  COLON,
  COMMA,
  CONST,
  CONTINUE,
  DEBUGGER,
  DEFAULT,
  DELETE,
  DO,
  DOT_DOT_DOT,
  ELSE,
  END_OF_FILE,
  ENUM,
  EQUAL,
  EQUAL_EQUAL,
  EQUAL_EQUAL_EQUAL,
  ERROR,
  EXPORT,
  EXTENDS,
  FALSE,
  FINALLY,
  FOR,
  FUNCTION,
  GREATER_EQUAL,
  IDENTIFIER,
  IF,
  IMPLEMENTS,
  IMPORT,
  IN,
  INSTANCEOF,
  INTERFACE,
  LEFT_SHIFT,
  LEFT_SHIFT_EQUAL,
  LESS_EQUAL,
  LET,
  MINUS,
  MINUS_EQUAL,
  MINUS_MINUS,
  NEW,
  NO_SUBSTITUTION_TEMPLATE,
  NOT_EQUAL,
  NOT_EQUAL_EQUAL,
  NULL,
  NUMBER,
  OPEN_ANGLE,
  OPEN_CURLY,
  OPEN_PAREN,
  OPEN_SQUARE,
  OR,
  PACKAGE,
  PERCENT,
  PERCENT_EQUAL,
  PERIOD,
  PERIOD_OPEN_CURLY,
  PLUS,
  PLUS_EQUAL,
  PLUS_PLUS,
  PRIVATE,
  PROTECTED,
  PUBLIC,
  QUESTION,
  REGULAR_EXPRESSION,
  RETURN,
  RIGHT_SHIFT,
  RIGHT_SHIFT_EQUAL,
  SEMI_COLON,
  SLASH,
  SLASH_EQUAL,
  STAR,
  STAR_EQUAL,
  STATIC,
  STRING,
  SUPER,
  SWITCH,
  TEMPLATE_HEAD,
  TEMPLATE_MIDDLE,
  TEMPLATE_TAIL,
  THIS,
  THROW,
  TILDE,
  TRUE,
  TRY,
  TYPEOF,
  UNSIGNED_RIGHT_SHIFT,
  UNSIGNED_RIGHT_SHIFT_EQUAL,
  VAR,
  VOID,
  WHILE,
  WITH,
  YIELD
} = TokenType;

// Some of these is* functions use an array as a lookup table for the lower 7
// bit code points.

var isWhitespaceArray = [];
for (var i = 0; i < 128; i++) {
  isWhitespaceArray[i] = i >= 9 && i <= 13 ||  // Tab - Carriage Return
      i === 0x20;  // Space
}

// Some of these is* functions use an array as a lookup table for the lower 7
// bit code points.

var isWhitespaceArray = [];
for (var i = 0; i < 128; i++) {
  isWhitespaceArray[i] = i >= 9 && i <= 13 ||  // Tab - Carriage Return
      i === 0x20;  // Space
}

function isWhitespace(code) {
  if (code < 128)
    return isWhitespaceArray[code];
  switch (code) {
    case 0xA0:  // No-break space
    case 0xFEFF:  // Byte Order Mark
    case 0x2028:  // Line Separator
    case 0x2029:  // Paragraph Separator
      return true;
  }
  return false;
  // TODO: there are other Unicode 'Zs' chars that should go here.
}

// 7.3 Line Terminators
export function isLineTerminator(code) {
  switch (code) {
    case 10:  // \n Line Feed
    case 13:  // \r Carriage Return
    case 0x2028:  // Line Separator
    case 0x2029:  // Paragraph Separator
      return true;
  }
  return false;
}

function isDecimalDigit(code) {
  return code >= 48 && code <= 57;
}

var isHexDigitArray = [];
for (var i = 0; i < 128; i++) {
  isHexDigitArray[i] = i >= 48 && i <= 57 ||  // 0 - 9
      i >= 65 && i <= 70 ||  // A - F
      i >= 97 && i <= 102; // a - f
}
function isHexDigit(code) {
  return code < 128 && isHexDigitArray[code];
}

function isBinaryDigit(code) {
  return code === 48 || code === 49;
}

function isOctalDigit(code) {
  return code >= 48 && code <= 55;  // 0 - 7
}

var isIdentifierStartArray = [];
for (var i = 0; i < 128; i++) {
  isIdentifierStartArray[i] = i === 36 ||  // $
      i >= 65 && i <= 90 ||  // A - Z
      i === 95 ||  // _
      i >= 97 && i <= 122;  // a - z
}

function isIdentifierStart(code) {
  return code < 128 ? isIdentifierStartArray[code] :
      inTable(idStartTable, code);
}

var isIdentifierPartArray = [];
for (var i = 0; i < 128; i++) {
  isIdentifierPartArray[i] = isIdentifierStart(i) || isDecimalDigit(i);
}

function isIdentifierPart(code) {
  return code < 128 ? isIdentifierPartArray[code] :
      inTable(idStartTable, code) || inTable(idContinueTable, code) ||
      code === 8204 || code === 8205;  // <ZWNJ>, <ZWJ>
}


function inTable(table, code) {
  for (var i = 0; i < table.length;) {
    if (code < table[i++])
      return false;
    if (code <= table[i++])
      return true;
  }
  return false;
}

function isRegularExpressionChar(code) {
  switch (code) {
    case 47:  // /
      return false;
    case 91:  // [
    case 92:  // \
      return true;
  }
  return !isLineTerminator(code);
}

function isRegularExpressionFirstChar(code) {
  return isRegularExpressionChar(code) && code !== 42;  // *
}

var index, input, length, token, lastToken, lookaheadToken, currentCharCode,
    lineNumberTable, errorReporter, currentParser;

/**
 * Scans javascript source code into tokens. All entrypoints assume the
 * caller is not expecting a regular expression literal except for
 * nextRegularExpressionLiteralToken.
 *
 * 7 Lexical Conventions
 *
 * TODO: 7.1 Unicode Format-Control Characters
 */
export class Scanner {
  /**
   * @param {ErrorReport} reporter
   * @param {SourceFile} file
   */
  constructor(reporter, file, parser) {
    // These are not instance fields and this class should probably be refactor
    // to not give a false impression that multiple instances can be created.
    errorReporter = reporter;
    lineNumberTable = file.lineNumberTable;
    input = file.contents;
    length = file.contents.length;
    index = 0;
    lastToken = null;
    token = null;
    lookaheadToken = null;
    updateCurrentCharCode();
    currentParser = parser;
  }

  get lastToken() {
    return lastToken;
  }

  /** @return {SourcePosition} */
  getPosition() {
    return getPosition(getOffset());
  }

  nextRegularExpressionLiteralToken() {
    lastToken = nextRegularExpressionLiteralToken();
    token = scanToken();
    return lastToken;
  }

  nextTemplateLiteralToken() {
    var t = nextTemplateLiteralToken();
    token = scanToken();
    return t;
  }

  /** @return {Token} */
  nextToken() {
    return nextToken();
  }

  /**
   * @return {Token}
   */
  peekToken(opt_index) {
    // Too hot for default parameters.
    return opt_index ? peekTokenLookahead() : peekToken();
  }

  peekTokenNoLineTerminator() {
    return peekTokenNoLineTerminator();
  }

  isAtEnd() {
    return isAtEnd();
  }
}

/**
 * @return {SourcePosition}
 */
function getPosition(offset) {
  return lineNumberTable.getSourcePosition(offset);
}

function getTokenRange(startOffset) {
  return lineNumberTable.getSourceRange(startOffset, index);
}

/** @return {number} */
function getOffset() {
  return token ? token.location.start.offset : index;
}

/** @return {LiteralToken} */
function nextRegularExpressionLiteralToken() {
  // We already passed the leading / or /= so subtract the length of the last
  // token.
  var beginIndex = index - token.toString().length;

  // body
  if (!skipRegularExpressionBody()) {
    return new LiteralToken(REGULAR_EXPRESSION,
                            getTokenString(beginIndex),
                            getTokenRange(beginIndex));
  }

  // separating /
  if (currentCharCode !== 47) {  // /
    reportError('Expected \'/\' in regular expression literal');
    return new LiteralToken(REGULAR_EXPRESSION,
                            getTokenString(beginIndex),
                            getTokenRange(beginIndex));
  }
  next();

  // flags
  while (isIdentifierPart(currentCharCode)) {
    next();
  }

  return new LiteralToken(REGULAR_EXPRESSION,
                          getTokenString(beginIndex),
                          getTokenRange(beginIndex));
}

function skipRegularExpressionBody() {
  if (!isRegularExpressionFirstChar(currentCharCode)) {
    reportError('Expected regular expression first char');
    return false;
  }

  while (!isAtEnd() && isRegularExpressionChar(currentCharCode)) {
    if (!skipRegularExpressionChar())
      return false;
  }

  return true;
}

function skipRegularExpressionChar() {
  switch (currentCharCode) {
    case 92:  // \
      return skipRegularExpressionBackslashSequence();
    case 91:  // [
      return skipRegularExpressionClass();
    default:
      next();
      return true;
  }
}

function skipRegularExpressionBackslashSequence() {
  next();
  if (isLineTerminator(currentCharCode)) {
    reportError('New line not allowed in regular expression literal');
    return false;
  }
  next();
  return true;
}

function skipRegularExpressionClass() {
  next();
  while (!isAtEnd() && peekRegularExpressionClassChar()) {
    if (!skipRegularExpressionClassChar()) {
      return false;
    }
  }
  if (currentCharCode !== 93) {  // ]
    reportError('\']\' expected');
    return false;
  }
  next();
  return true;
}

function peekRegularExpressionClassChar() {
  return currentCharCode !== 93 &&  // ]
      !isLineTerminator(currentCharCode);
}

function skipRegularExpressionClassChar() {
  if (currentCharCode === 92) {  // \
    return skipRegularExpressionBackslashSequence();
  }
  next();
  return true;
}

// LiteralPortion ::
//   LiteralCharacter LiteralPortion
//   ε
//
// LiteralCharacter ::
//   SourceCharacter but not ` or LineTerminator or \ or $
//   LineTerminatorSequence
//   LineContinuation
//   \ EscapeSequence
//   $ [ lookahead not { ]
//
// TemplateCharacter ::
//   SourceCharacter but not one of ` or \ or $
//   $ [lookahead not { ]
//   \ EscapeSequence
//   LineContinuation
//
function skipTemplateCharacter() {
  while (!isAtEnd()) {
    switch (currentCharCode) {
      case 96:  // `
        return;
      case 92:  // \
        skipStringLiteralEscapeSequence();
        break;
      case 36:  // $
        var code = input.charCodeAt(index + 1);
        if (code === 123)  // {
          return;
        // Fall through.
      default:
        next();
    }
  }
}

/**
 * Either returns a NO_SUBSTITUTION_TEMPLATE or TEMPLATE_HEAD token.
 */
function scanTemplateStart(beginIndex) {
  if (isAtEnd()) {
    reportError('Unterminated template literal');
    return lastToken = createToken(END_OF_FILE, beginIndex);
  }

  return nextTemplateLiteralTokenShared(NO_SUBSTITUTION_TEMPLATE,
                                        TEMPLATE_HEAD);
}

/**
 * Either returns a TEMPLATE_TAIL or TEMPLATE_MIDDLE token.
 */
function nextTemplateLiteralToken() {
  if (isAtEnd()) {
    reportError('Expected \'}\' after expression in template literal');
    return createToken(END_OF_FILE, index);
  }

  if (token.type !== CLOSE_CURLY) {
    reportError('Expected \'}\' after expression in template literal');
    return createToken(ERROR, index);
  }

  return nextTemplateLiteralTokenShared(TEMPLATE_TAIL, TEMPLATE_MIDDLE);
}

function nextTemplateLiteralTokenShared(endType, middleType) {
  var beginIndex = index;

  skipTemplateCharacter();

  if (isAtEnd()) {
    reportError('Unterminated template literal');
    return createToken(ERROR, beginIndex);
  }

  var value = getTokenString(beginIndex);

  switch (currentCharCode) {
    case  96:  // `
      next();
      return lastToken = new LiteralToken(endType,
                                          value,
                                          getTokenRange(beginIndex - 1));
      case 36:  // $
      next();  // $
      next();  // {
      return lastToken = new LiteralToken(middleType,
                                          value,
                                          getTokenRange(beginIndex - 1));
  }
}

/** @return {Token} */
function nextToken() {
  var t = peekToken();
  token = lookaheadToken || scanToken();
  lookaheadToken = null;
  lastToken = t;
  return t;
}

/**
 * Peeks the next token ensuring that there is no line terminator before it.
 * This is done by checking the preceding characters for new lines.
 * @return {Token} This returns null if no token is found before the next
 *     line terminator.
 */
function peekTokenNoLineTerminator() {
  var t = peekToken();
  var start = lastToken.location.end.offset;
  var end = t.location.start.offset;
  for (var i = start; i < end; i++) {
    var code = input.charCodeAt(i);
    if (isLineTerminator(code))
      return null;

    // If we have a block comment we need to skip it since new lines inside
    // the comment are not significant.
    if (code === 47) {  // '/'
      code = input.charCodeAt(++i);
      // End of line comments always mean a new line is present.
      if (code === 47)  // '/'
        return null;
      i = input.indexOf('*/', i) + 2;
    }
  }
  return t;
}

function peekToken() {
  return token || (token = scanToken());
}

// This is optimized to do one lookahead vs current in |peekTooken_|.
function peekTokenLookahead() {
  if (!token)
    token = scanToken();
  if (!lookaheadToken)
    lookaheadToken = scanToken();
  return lookaheadToken;
}

// 7.2 White Space
function skipWhitespace() {
  while (!isAtEnd() && peekWhitespace()) {
    next();
  }
}

function peekWhitespace() {
  return isWhitespace(currentCharCode);
}

// 7.4 Comments
function skipComments() {
  while (skipComment()) {}
}

function skipComment() {
  skipWhitespace();
  var code = currentCharCode;
  if (code === 47) {  // /
    code = input.charCodeAt(index + 1);
    switch (code) {
      case 47:  // /
        skipSingleLineComment();
        return true;
      case 42:  // *
        skipMultiLineComment();
        return true;
    }
  }
  return false;
}

function skipSingleLineComment() {
  var start = index;
  // skip '//'
  index += 2;
  while (!isAtEnd() && !isLineTerminator(input.charCodeAt(index++))) {}
  updateCurrentCharCode();
  currentParser.handleSingleLineComment(input, start, index - 1);
}

function skipMultiLineComment() {
  var i = input.indexOf('*/', index + 2);
  if (i !== -1)
    index = i + 2;
  else
    index = length;
  updateCurrentCharCode();
}

/**
 * @return {Token}
 */
function scanToken() {
  skipComments();
  var beginIndex = index;
  if (isAtEnd())
    return createToken(END_OF_FILE, beginIndex);

  var code = currentCharCode;
  next();

  switch (code) {
    case 123:  // {
      return createToken(OPEN_CURLY, beginIndex);
    case 125:  // }
      return createToken(CLOSE_CURLY, beginIndex);
    case 40:  // (
      return createToken(OPEN_PAREN, beginIndex);
    case 41:  // )
      return createToken(CLOSE_PAREN, beginIndex);
    case 91:  // [
      return createToken(OPEN_SQUARE, beginIndex);
    case 93:  // ]
      return createToken(CLOSE_SQUARE, beginIndex);
    case 46:  // .
      switch (currentCharCode) {
        case 46:  // .
          // Harmony spread operator
          if (input.charCodeAt(index + 1) === 46) {
            next();
            next();
            return createToken(DOT_DOT_DOT, beginIndex);
          }
          break;
        case 123:  // {
          // .{ chain operator
          next();
          return createToken(PERIOD_OPEN_CURLY, beginIndex);
        default:
          if (isDecimalDigit(currentCharCode))
            return scanNumberPostPeriod(beginIndex);
      }

      return createToken(PERIOD, beginIndex);
    case 59:  // ;
      return createToken(SEMI_COLON, beginIndex);
    case 44:  // ,
      return createToken(COMMA, beginIndex);
    case 126:  // ~
      return createToken(TILDE, beginIndex);
    case 63:  // ?
      return createToken(QUESTION, beginIndex);
    case 58:  // :
      return createToken(COLON, beginIndex);
    case 60:  // <
      switch (currentCharCode) {
        case 60:  // <
          next();
          if (currentCharCode === 61) {  // =
            next();
            return createToken(LEFT_SHIFT_EQUAL, beginIndex);
          }
          return createToken(LEFT_SHIFT, beginIndex);
        case 61:  // =
          next();
          return createToken(LESS_EQUAL, beginIndex);
        default:
          return createToken(OPEN_ANGLE, beginIndex);
      }
    case 62:  // >
      switch (currentCharCode) {
        case 62:  // >
          next();
          switch (currentCharCode) {
            case 61:  // =
              next();
              return createToken(RIGHT_SHIFT_EQUAL, beginIndex);
            case 62:  // >
              next();
              if (currentCharCode === 61) { // =
                next();
                return createToken(
                    UNSIGNED_RIGHT_SHIFT_EQUAL, beginIndex);
              }
              return createToken(UNSIGNED_RIGHT_SHIFT, beginIndex);
            default:
              return createToken(RIGHT_SHIFT, beginIndex);
          }
        case 61:  // =
          next();
          return createToken(GREATER_EQUAL, beginIndex);
        default:
          return createToken(CLOSE_ANGLE, beginIndex);
      }
    case 61:  // =
      if (currentCharCode === 61) {  // =
        next();
        if (currentCharCode === 61) {  // =
          next();
          return createToken(EQUAL_EQUAL_EQUAL, beginIndex);
        }
        return createToken(EQUAL_EQUAL, beginIndex);
      }
      if (currentCharCode === 62) {  // >
        next();
        return createToken(ARROW, beginIndex);
      }
      return createToken(EQUAL, beginIndex);
    case 33:  // !
      if (currentCharCode === 61) {  // =
        next();
        if (currentCharCode === 61) {  // =
          next();
          return createToken(NOT_EQUAL_EQUAL, beginIndex);
        }
        return createToken(NOT_EQUAL, beginIndex);
      }
      return createToken(BANG, beginIndex);
    case 42:  // *
      if (currentCharCode === 61) {  // =
        next();
        return createToken(STAR_EQUAL, beginIndex);
      }
      return createToken(STAR, beginIndex);
    case 37:  // %
      if (currentCharCode === 61) {  // =
        next();
        return createToken(PERCENT_EQUAL, beginIndex);
      }
      return createToken(PERCENT, beginIndex);
    case 94:  // ^
      if (currentCharCode === 61) {  // =
        next();
        return createToken(CARET_EQUAL, beginIndex);
      }
      return createToken(CARET, beginIndex);
    case 47:  // /
      if (currentCharCode === 61) {  // =
        next();
        return createToken(SLASH_EQUAL, beginIndex);
      }
      return createToken(SLASH, beginIndex);
    case 43:  // +
      switch (currentCharCode) {
        case 43:  // +
          next();
          return createToken(PLUS_PLUS, beginIndex);
        case 61: // =:
          next();
          return createToken(PLUS_EQUAL, beginIndex);
        default:
          return createToken(PLUS, beginIndex);
      }
    case 45:  // -
      switch (currentCharCode) {
        case 45: // -
          next();
          return createToken(MINUS_MINUS, beginIndex);
        case 61:  // =
          next();
          return createToken(MINUS_EQUAL, beginIndex);
        default:
          return createToken(MINUS, beginIndex);
      }
    case 38:  // &
      switch (currentCharCode) {
        case 38:  // &
          next();
          return createToken(AND, beginIndex);
        case 61:  // =
          next();
          return createToken(AMPERSAND_EQUAL, beginIndex);
        default:
          return createToken(AMPERSAND, beginIndex);
      }
    case 124:  // |
      switch (currentCharCode) {
        case 124:  // |
          next();
          return createToken(OR, beginIndex);
        case 61:  // =
          next();
          return createToken(BAR_EQUAL, beginIndex);
        default:
          return createToken(BAR, beginIndex);
      }
    case 96:  // `
      return scanTemplateStart(beginIndex);
<<<<<<< HEAD
    case 64:  // @
      return scanAtName(beginIndex);
    case 35:  // #
      return createToken(NUMBER_SIGN, beginIndex);
=======
>>>>>>> 207db3d9

      // TODO: add NumberToken
      // TODO: character following NumericLiteral must not be an
      //       IdentifierStart or DecimalDigit
    case 48:  // 0
      return scanPostZero(beginIndex);
    case 49:  // 1
    case 50:  // 2
    case 51:  // 3
    case 52:  // 4
    case 53:  // 5
    case 54:  // 6
    case 55:  // 7
    case 56:  // 8
    case 57:  // 9
      return scanPostDigit(beginIndex);
    case 34:  // "
    case 39:  // '
      return scanStringLiteral(beginIndex, code);
    default:
      return scanIdentifierOrKeyword(beginIndex, code);
  }
}

/**
 * @return {Token}
 */
function scanNumberPostPeriod(beginIndex) {
  skipDecimalDigits();
  return scanExponentOfNumericLiteral(beginIndex);
}

/**
 * @return {Token}
 */
function scanPostDigit(beginIndex) {
  skipDecimalDigits();
  return scanFractionalNumericLiteral(beginIndex);
}

/**
 * @return {Token}
 */
function scanPostZero(beginIndex) {
  switch (currentCharCode) {
    case 46:  // .
      return scanFractionalNumericLiteral(beginIndex);

    case 88:  // X
    case 120:  // x
      next();
      if (!isHexDigit(currentCharCode)) {
        reportError('Hex Integer Literal must contain at least one digit');
      }
      skipHexDigits();
      return new LiteralToken(NUMBER,
                              getTokenString(beginIndex),
                              getTokenRange(beginIndex));

    case 66:  // B
    case 98:  // b
      if (!parseOptions.numericLiterals)
        break;

      next();
      if (!isBinaryDigit(currentCharCode)) {
        reportError('Binary Integer Literal must contain at least one digit');
      }
      skipBinaryDigits();
      return new LiteralToken(NUMBER,
                              getTokenString(beginIndex),
                              getTokenRange(beginIndex));

    case 79:  // O
    case 111:  // o
      if (!parseOptions.numericLiterals)
        break;

      next();
      if (!isOctalDigit(currentCharCode)) {
        reportError('Octal Integer Literal must contain at least one digit');
      }
      skipOctalDigits();
      return new LiteralToken(NUMBER,
                              getTokenString(beginIndex),
                              getTokenRange(beginIndex));

    case 48:  // 0
    case 49:  // 1
    case 50:  // 2
    case 51:  // 3
    case 52:  // 4
    case 53:  // 5
    case 54:  // 6
    case 55:  // 7
    case 56:  // 8
    case 57:  // 9
      return scanPostDigit(beginIndex);
  }

  return new LiteralToken(NUMBER,
                          getTokenString(beginIndex),
                          getTokenRange(beginIndex));
}

/**
 * @param {TokenType} type
 * @param {number} beginIndex
 * @return {Token}
 */
function createToken(type, beginIndex) {
  return new Token(type, getTokenRange(beginIndex));
}

function readUnicodeEscapeSequence() {
  var beginIndex = index;
  if (currentCharCode === 117) {  // u
    next();
    if (skipHexDigit() && skipHexDigit() &&
        skipHexDigit() && skipHexDigit()) {
      return parseInt(getTokenString(beginIndex + 1), 16);
    }
  }

  reportError('Invalid unicode escape sequence in identifier', beginIndex - 1);

  return 0;
}

/**
 * @param {number} beginIndex
 * @param {number} code
 * @return {Token}
 */
function scanIdentifierOrKeyword(beginIndex, code) {
  // Keep track of any unicode escape sequences.
  var escapedCharCodes;
  if (code === 92) {  // \
    code = readUnicodeEscapeSequence();
    escapedCharCodes = [code];
  }

  if (!isIdentifierStart(code)) {
    reportError(
        `Character code '${code}' is not a valid identifier start char`,
        beginIndex);
    return createToken(ERROR, beginIndex);
  }

  for (;;) {
    code = currentCharCode;
    if (isIdentifierPart(code)) {
      next();
    } else if (code === 92) {  // \
      next();
      code = readUnicodeEscapeSequence();
      if (!escapedCharCodes)
        escapedCharCodes = [];
      escapedCharCodes.push(code);
      if (!isIdentifierPart(code))
        return createToken(ERROR, beginIndex);
    } else {
      break;
    }
  }

  var value = input.slice(beginIndex, index);
  var keywordType = getKeywordType(value);
  if (keywordType)
    return new KeywordToken(value, keywordType, getTokenRange(beginIndex));

  if (escapedCharCodes) {
    var i = 0;
    value = value.replace(/\\u..../g, function(s) {
      return String.fromCharCode(escapedCharCodes[i++]);
    });
  }

  return new IdentifierToken(getTokenRange(beginIndex), value);
}

/**
 * @return {Token}
 */
function scanStringLiteral(beginIndex, terminator) {
  while (peekStringLiteralChar(terminator)) {
    if (!skipStringLiteralChar()) {
      return new LiteralToken(STRING,
                              getTokenString(beginIndex),
                              getTokenRange(beginIndex));
    }
  }
  if (currentCharCode !== terminator) {
    reportError('Unterminated String Literal', beginIndex);
  } else {
    next();
  }
  return new LiteralToken(STRING,
                          getTokenString(beginIndex),
                          getTokenRange(beginIndex));
}

function getTokenString(beginIndex) {
  return input.substring(beginIndex, index);
}

function peekStringLiteralChar(terminator) {
  return !isAtEnd() && currentCharCode !== terminator &&
      !isLineTerminator(currentCharCode);
}

function skipStringLiteralChar() {
  if (currentCharCode === 92) {
    return skipStringLiteralEscapeSequence();
  }
  next();
  return true;
}

function skipStringLiteralEscapeSequence() {
  next(); // \
  if (isAtEnd()) {
    reportError('Unterminated string literal escape sequence');
    return false;
  }

  if (isLineTerminator(currentCharCode)) {
    skipLineTerminator();
    return true;
  }

  var code = currentCharCode;
  next();
  switch (code) {
    case 39:  // '
    case 34:  // "
    case 92:  // \
    case 98:  // b
    case 102:  // f
    case 110:  // n
    case 114:  // r
    case 116:  // t
    case 118:  // v
    case 48:  // 0
      return true;
    case 120:  // x
      return skipHexDigit() && skipHexDigit();
    case 117:  // u
      return skipHexDigit() && skipHexDigit() &&
          skipHexDigit() && skipHexDigit();
    default:
      return true;
  }
}

function skipHexDigit() {
  if (!isHexDigit(currentCharCode)) {
    reportError('Hex digit expected');
    return false;
  }
  next();
  return true;
}

function skipLineTerminator() {
  var first = currentCharCode;
  next();
  if (first === 13 && currentCharCode === 10) {  // \r and \n
    next();
  }
}

/**
 * @return {LiteralToken}
 */
function scanFractionalNumericLiteral(beginIndex) {
  if (currentCharCode === 46) {  // .
    next();
    skipDecimalDigits();
  }
  return scanExponentOfNumericLiteral(beginIndex);
}

/**
 * @return {LiteralToken}
 */
function scanExponentOfNumericLiteral(beginIndex) {
  switch (currentCharCode) {
    case 101:  // e
    case 69:  // E
      next();
      switch (currentCharCode) {
        case 43:  // +
        case 45:  // -
          next();
          break;
      }
      if (!isDecimalDigit(currentCharCode)) {
        reportError('Exponent part must contain at least one digit');
      }
      skipDecimalDigits();
      break;
    default:
      break;
  }
  return new LiteralToken(NUMBER,
                          getTokenString(beginIndex),
                          getTokenRange(beginIndex));
}

function skipDecimalDigits() {
  while (isDecimalDigit(currentCharCode)) {
    next();
  }
}

function skipHexDigits() {
  while (isHexDigit(currentCharCode)) {
    next();
  }
}

function skipBinaryDigits() {
  while (isBinaryDigit(currentCharCode)) {
    next();
  }
}

function skipOctalDigits() {
  while (isOctalDigit(currentCharCode)) {
    next();
  }
}

function isAtEnd() {
  return index === length;
}

function next() {
  index++;
  updateCurrentCharCode();
}

function updateCurrentCharCode() {
  currentCharCode = input.charCodeAt(index);
}

function reportError(message, indexArg = index) {
  var position = getPosition(indexArg);
  errorReporter.reportError(position, message);
}<|MERGE_RESOLUTION|>--- conflicted
+++ resolved
@@ -821,13 +821,8 @@
       }
     case 96:  // `
       return scanTemplateStart(beginIndex);
-<<<<<<< HEAD
     case 64:  // @
-      return scanAtName(beginIndex);
-    case 35:  // #
       return createToken(NUMBER_SIGN, beginIndex);
-=======
->>>>>>> 207db3d9
 
       // TODO: add NumberToken
       // TODO: character following NumericLiteral must not be an
