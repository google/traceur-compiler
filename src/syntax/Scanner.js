--- conflicted
+++ resolved
@@ -227,22 +227,9 @@
   options = traceurOptions;
 }
 
-<<<<<<< HEAD
-  /**
-   * @return {Token}
-   */
-  peekToken() {
-    return peekToken();
-  }
-
-  peekTokenLookahead() {
-    return peekTokenLookahead();
-  }
-=======
 export function getLastToken() {
   return lastToken;
 }
->>>>>>> eb9f772d
 
 /**
  * Consumes a regular expression literal token and returns it.
