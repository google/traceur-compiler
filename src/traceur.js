// Copyright 2012 Traceur Authors.
//
// Licensed under the Apache License, Version 2.0 (the "License");
// you may not use this file except in compliance with the License.
// You may obtain a copy of the License at
//
//      http://www.apache.org/licenses/LICENSE-2.0
//
// Unless required by applicable law or agreed to in writing, software
// distributed under the License is distributed on an "AS IS" BASIS,
// WITHOUT WARRANTIES OR CONDITIONS OF ANY KIND, either express or implied.
// See the License for the specific language governing permissions and
// limitations under the License.

<<<<<<< HEAD
'use strong';

export {System} from './runtime/System.js';

=======
>>>>>>> 43b8a579
// Used by unit tests only
import './util/MutedErrorReporter.js';

export {ModuleStore} from '@traceur/src/runtime/ModuleStore.js';
export {WebPageTranscoder} from './WebPageTranscoder.js';
export {HTMLImportTranscoder} from './HTMLImportTranscoder.js';
import {addOptions, CommandOptions, Options} from './Options.js';

import {ModuleStore} from '@traceur/src/runtime/ModuleStore.js';

export function get(name) {
  return ModuleStore.get(ModuleStore.normalize('./' + name, __moduleName));
}

export {Compiler} from './Compiler.js';

import {ErrorReporter} from './util/ErrorReporter.js';
import {CollectingErrorReporter} from './util/CollectingErrorReporter.js';

export let util = {
  addOptions,
  CommandOptions,
  CollectingErrorReporter,
  ErrorReporter,
  Options
};

import {Parser} from './syntax/Parser.js';
import {Scanner} from './syntax/Scanner.js';
import {Script} from './syntax/trees/ParseTrees.js';
import {SourceFile} from './syntax/SourceFile.js';

export let syntax = {
  Parser,
  Scanner,
  SourceFile,
  trees: {
    Script
  }
};

import {ParseTreeMapWriter} from './outputgeneration/ParseTreeMapWriter.js';
import {ParseTreeWriter} from './outputgeneration/ParseTreeWriter.js';
import {regexpuRewritePattern} from './outputgeneration/regexpuRewritePattern.js';
import {SourceMapConsumer} from './outputgeneration/SourceMapIntegration.js';
import {SourceMapGenerator} from './outputgeneration/SourceMapIntegration.js';
import {TreeWriter} from './outputgeneration/TreeWriter.js';

export let outputgeneration = {
  ParseTreeMapWriter,
  ParseTreeWriter,
  regexpuRewritePattern,
  SourceMapConsumer,
  SourceMapGenerator,
  TreeWriter
};

import {AttachModuleNameTransformer} from './codegeneration/module/AttachModuleNameTransformer.js';
import {CloneTreeTransformer} from './codegeneration/CloneTreeTransformer.js';
import {FromOptionsTransformer} from './codegeneration/FromOptionsTransformer.js';
import {PureES6Transformer} from './codegeneration/PureES6Transformer.js';
import {createModuleEvaluationStatement} from './codegeneration/module/createModuleEvaluationStatement.js';
import {parseExpression, parseModule, parseScript, parseStatement} from './codegeneration/PlaceholderParser.js';

export let codegeneration = {
  CloneTreeTransformer,
  FromOptionsTransformer,
  PureES6Transformer,
  parseExpression,
  parseModule,
  parseScript,
  parseStatement,
  module: {
    AttachModuleNameTransformer,
    createModuleEvaluationStatement
  }
};

import {Loader} from './runtime/Loader.js';
import {LoaderCompiler} from './runtime/LoaderCompiler.js';
import {BrowserTraceurLoader} from './runtime/TraceurLoader.js';
import {NodeLoaderCompiler} from './node/NodeLoaderCompiler.js';
import {InlineLoaderCompiler} from './runtime/InlineLoaderCompiler.js';
import {NodeTraceurLoader} from './runtime/NodeTraceurLoader.js';
import {TraceurLoader} from './runtime/TraceurLoader.js';

export let runtime = {
  BrowserTraceurLoader,
  InlineLoaderCompiler,
  Loader,
  LoaderCompiler,
  NodeLoaderCompiler,
  NodeTraceurLoader,
  TraceurLoader
};<|MERGE_RESOLUTION|>--- conflicted
+++ resolved
@@ -12,13 +12,8 @@
 // See the License for the specific language governing permissions and
 // limitations under the License.
 
-<<<<<<< HEAD
 'use strong';
 
-export {System} from './runtime/System.js';
-
-=======
->>>>>>> 43b8a579
 // Used by unit tests only
 import './util/MutedErrorReporter.js';
 
