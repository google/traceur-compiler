// Copyright 2012 Traceur Authors.
//
// Licensed under the Apache License, Version 2.0 (the 'License');
// you may not use this file except in compliance with the License.
// You may obtain a copy of the License at
//
//      http://www.apache.org/licenses/LICENSE-2.0
//
// Unless required by applicable law or agreed to in writing, software
// distributed under the License is distributed on an 'AS IS' BASIS,
// WITHOUT WARRANTIES OR CONDITIONS OF ANY KIND, either express or implied.
// See the License for the specific language governing permissions and
// limitations under the License.

import {AwaitState} from './AwaitState';
import {
  BinaryOperator,
  ExpressionStatement,
  IdentifierExpression
} from '../../syntax/trees/ParseTrees';
import {CPSTransformer} from './CPSTransformer';
import {EndState} from './EndState';
import {FallThroughState} from './FallThroughState';
import {
  AWAIT_EXPRESSION,
  STATE_MACHINE
} from '../../syntax/trees/ParseTreeType';
import {
  parseExpression,
  parseStatement,
  parseStatements
} from '../PlaceholderParser';
import {State} from './State';
import {StateMachine} from '../../syntax/trees/StateMachine';
import {
  EQUAL,
  VAR
} from '../../syntax/TokenType';
import {
  createAssignStateStatement,
  createBreakStatement,
<<<<<<< HEAD
  createOperatorToken,
  createReturnStatement,
=======
>>>>>>> 0b4195d2
  createStatementList,
  createUndefinedExpression
} from '../ParseTreeFactory';
import isAwaitAssign from './isAwaitAssign';
import scopeContainsAwait from './scopeContainsAwait';

/**
 * Desugars async function bodies. Async function bodies contain 'async' statements.
 *
 * At the top level the state machine is translated into this source code:
 *
 * {
 *   machine variables
 *   return $traceurRuntime.asyncWrap(machineFunction);
 * }
 */
export class AsyncTransformer extends CPSTransformer {

  expressionNeedsStateMachine(tree) {
    if (tree === null)
      return false;
    return scopeContainsAwait(tree);
  }

  transformExpressionStatement(tree) {
    var expression = tree.expression;
    if (expression.type === AWAIT_EXPRESSION)
      return this.transformAwaitExpression_(expression);

    if (isAwaitAssign(expression))
      return this.transformAwaitAssign_(expression);

    if (this.expressionNeedsStateMachine(expression)) {
       return this.expressionToStateMachine(expression).machine;
    }

    return super.transformExpressionStatement(tree);
  }

  transformAwaitExpression(tree) {
    throw new Error('Internal error');
  }

  transformAwaitExpression_(tree) {
    return this.transformAwait_(tree, tree.expression, null, null);
  }

  transformAwaitAssign_(tree) {
    return this.transformAwait_(tree, tree.right.expression, tree.left,
                                tree.operator);
  }

  /**
   * @param {AwaitStatement} tree
   * @return {ParseTree}
   */
  transformAwaitStatement(tree) {
    var left, operator;
    if (tree.identifier) {
      left = new IdentifierExpression(tree.identifier.location,
                                      tree.identifier);
      operator = createOperatorToken(EQUAL);
    }
    return this.transformAwait_(tree, tree.expression, left, operator);
  }

  transformAwait_(tree, expression, left, operator) {
    var createTaskState = this.allocateState();
    var callbackState = this.allocateState();
    var errbackState = this.allocateState();
    var fallThroughState = this.allocateState();
    if (!left)
      callbackState = fallThroughState;

    var states = [];
    var expression = this.transformAny(expression);
    //  case createTaskState:
    states.push(new AwaitState(createTaskState, callbackState, errbackState,
                               expression));

    //  case callbackState:
    //    identifier = $ctx.value;
    //    $ctx.state = fallThroughState;
    //    break;
    if (left) {
      var statement = new ExpressionStatement(
          tree.location,
          new BinaryOperator(
              tree.location,
              left,
              operator,
              parseExpression `$ctx.value`));
      var assignment = [statement];
      states.push(new FallThroughState(callbackState, fallThroughState,
                                       assignment));
    }

    //  case errbackState:
    //    throw $ctx.err;
    states.push(new FallThroughState(errbackState, fallThroughState, createStatementList(
        parseStatement `throw $ctx.err`)));

    return new StateMachine(createTaskState, fallThroughState, states, []);
  }

  /**
   * @param {Finally} tree
   * @return {ParseTree}
   */
  transformFinally(tree) {
    var result = super.transformFinally(tree);
    if (result.block.type != STATE_MACHINE) {
      return result;
    }
    // TODO: is this a reasonable restriction?
    this.reporter.reportError(tree.location.start,
        'await not permitted within a finally block.');
    return result;
  }

  /**
   * @param {ReturnStatement} tree
   * @return {ParseTree}
   */
  transformReturnStatement(tree) {
    var expression, machine;
    if (this.expressionNeedsStateMachine(tree.expression)) {
      ({expression, machine} = this.expressionToStateMachine(tree.expression));
    } else {
      expression = tree.expression || createUndefinedExpression();
    }

    var startState = this.allocateState();
    var endState = this.allocateState();
    var completeState = new FallThroughState(startState, endState,
        // $ctx.result.callback(expression);
        createStatementList(this.createCompleteTask_(expression)));
    var end = new EndState(endState);
    var returnMachine = new StateMachine(
        startState,
        // TODO: this should not be required, but removing requires making consumers resilient
        // TODO: to INVALID fallThroughState
        this.allocateState(),
        [completeState, end],
        []);

    if (machine)
      returnMachine = machine.append(returnMachine);
    return returnMachine;
  }

  /**
   * @param {ParseTree} tree
   * @return {ParseTree}
   */
  createCompleteTask_(result) {
    return parseStatement `$ctx.resolve(${result})`;
  }

  /**
   * Transform an async function body - removing async statements.
   * The transformation is in two stages. First the statements are converted into a single
   * state machine by merging state machines via a bottom up traversal.
   *
   * Then the final state machine is converted into the following code:
   *
   * {
   *   machine variables
   *   return $traceurRuntime.asyncWrap(machineFunction);
   * }
   * @param {FunctionBody} tree
   * @return {FunctionBody}
   */
  transformAsyncBody(tree) {
    var runtimeFunction = parseExpression `$traceurRuntime.asyncWrap`;
    return this.transformCpsFunctionBody(tree, runtimeFunction);
  }

  /**
   * @param {number} machineEndState
   * @return {Array.<ParseTree>}
   */
  machineFallThroughStatements(machineEndState) {
    // $ctx.waitTask.callback(undefined);
    // $ctx.state = machineEndState;
    // break;
    return createStatementList(
        this.createCompleteTask_(createUndefinedExpression()),
        createAssignStateStatement(machineEndState),
        createBreakStatement());
  }

  /**
   * @param {UniqueIdentifierGenerator} identifierGenerator
   * @param {ErrorReporter} reporter
   * @param {Block} body
   * @return {Block}
   */
  static transformAsyncBody(identifierGenerator, reporter, body) {
    return new AsyncTransformer(identifierGenerator, reporter).
        transformAsyncBody(body);
  }
};<|MERGE_RESOLUTION|>--- conflicted
+++ resolved
@@ -39,11 +39,7 @@
 import {
   createAssignStateStatement,
   createBreakStatement,
-<<<<<<< HEAD
   createOperatorToken,
-  createReturnStatement,
-=======
->>>>>>> 0b4195d2
   createStatementList,
   createUndefinedExpression
 } from '../ParseTreeFactory';
@@ -143,25 +139,10 @@
 
     //  case errbackState:
     //    throw $ctx.err;
-    states.push(new FallThroughState(errbackState, fallThroughState, createStatementList(
-        parseStatement `throw $ctx.err`)));
+    states.push(new FallThroughState(errbackState, fallThroughState,
+        parseStatements `throw $ctx.err`));
 
     return new StateMachine(createTaskState, fallThroughState, states, []);
-  }
-
-  /**
-   * @param {Finally} tree
-   * @return {ParseTree}
-   */
-  transformFinally(tree) {
-    var result = super.transformFinally(tree);
-    if (result.block.type != STATE_MACHINE) {
-      return result;
-    }
-    // TODO: is this a reasonable restriction?
-    this.reporter.reportError(tree.location.start,
-        'await not permitted within a finally block.');
-    return result;
   }
 
   /**
