// Copyright 2013 Traceur Authors.
//
// Licensed under the Apache License, Version 2.0 (the 'License');
// you may not use this file except in compliance with the License.
// You may obtain a copy of the License at
//
//      http://www.apache.org/licenses/LICENSE-2.0
//
// Unless required by applicable law or agreed to in writing, software
// distributed under the License is distributed on an 'AS IS' BASIS,
// WITHOUT WARRANTIES OR CONDITIONS OF ANY KIND, either express or implied.
// See the License for the specific language governing permissions and
// limitations under the License.

import {ArrayComprehensionTransformer} from
    './ArrayComprehensionTransformer';
import {ArrowFunctionTransformer} from './ArrowFunctionTransformer';
import {BlockBindingTransformer} from './BlockBindingTransformer';
import {CascadeExpressionTransformer} from './CascadeExpressionTransformer';
import {ClassTransformer} from './ClassTransformer';
import {CollectionTransformer} from './CollectionTransformer';
import {MetadataAssignmentTransformer} from './MetadataAssignmentTransformer.js';
import {AnnotatedDeclarationTransformer} from './AnnotatedDeclarationTransformer.js';
import {DefaultParametersTransformer} from './DefaultParametersTransformer';
import {DestructuringTransformer} from './DestructuringTransformer';
import {ForOfTransformer} from './ForOfTransformer';
import {FreeVariableChecker} from '../semantics/FreeVariableChecker';
import {GeneratorComprehensionTransformer} from
    'GeneratorComprehensionTransformer';
import {GeneratorTransformPass} from './GeneratorTransformPass';
import {ModuleTransformer} from './ModuleTransformer';
import {MultiTransformer} from './MultiTransformer';
import {NumericLiteralTransformer} from './NumericLiteralTransformer';
import {ObjectLiteralTransformer} from './ObjectLiteralTransformer';
import {ObjectMap} from '../util/ObjectMap';
import {ParseTreeValidator} from '../syntax/ParseTreeValidator';
import {PropertyNameShorthandTransformer} from
    'PropertyNameShorthandTransformer';
import {TemplateLiteralTransformer} from './TemplateLiteralTransformer';
import {RestParameterTransformer} from './RestParameterTransformer';
import {SpreadTransformer} from './SpreadTransformer';
import {TypeTransformer} from './TypeTransformer';
import {options, transformOptions} from '../options';

/**
 * Transforms a Traceur file's ParseTree to a JS ParseTree.
 */
export class ProgramTransformer {
  /**
   * @param {ErrorReporter} reporter
   * @param {Project} project
   */
  constructor(reporter, project) {
    this.project_ = project;
    this.reporter_ = reporter;
    this.results_ = new ObjectMap();
    this.url = null;
  }

  /**
   * @return {void}
   * @private
   */
  transform_() {
    this.project_.getSourceFiles().forEach((file) => {
      this.transformFile_(file);
    });
  }

  /**
   * @param {SourceFile} file
   * @return {void}
   * @private
   */
  transformFile_(file, url = file.name) {
    this.url = url;
    var result = this.transform(this.project_.getParseTree(file));
    this.results_.set(file, result);
  }

  /**
   * @param {ModuleSymbol} module
   * @param {SourceFile} file
   * @return {void}
   * @private
   */
  transformFileAsModule_(file, module) {
    this.url = module.url;

    var result = this.transformerFromOptions_(module).transform(
          this.project_.getParseTree(file));
    this.results_.set(file, result);
  }

  /**
   * This is the root of the code generation pass.
   * Each pass translates one contruct from Traceur to standard JS constructs.
   * The order of the passes matters.
   *
   * @param {Script} tree
   * @return {ParseTree}
   */
  transform(tree) {
    return this.transformerFromOptions_().transform(tree)
  }

  transformerFromOptions_(module = undefined) {
    var identifierGenerator = this.project_.identifierGenerator;
    var runtimeInliner = this.project_.runtimeInliner;
    var reporter = this.reporter_;

    var multi = new MultiTransformer(reporter, options.validate);

    function append(transformer, ...args) {
      multi.append((tree) => transformer.transformTree(...args, tree));
    }
    // TODO: many of these simple, local transforms could happen in the same
    // tree pass

    if (transformOptions.types)
      append(TypeTransformer);
    if (transformOptions.numericLiterals)
      append(NumericLiteralTransformer);

    if (transformOptions.templateLiterals)
      append(TemplateLiteralTransformer, identifierGenerator);

    if (transformOptions.modules)
      multi.append((tree) => this.transformModules_(tree, module));

    if (transformOptions.arrowFunctions)
      append(ArrowFunctionTransformer, identifierGenerator);

    transform(transformOptions.annotations,
              AnnotatedDeclarationTransformer,
              reporter);

    // ClassTransformer needs to come before ObjectLiteralTransformer.
    if (transformOptions.classes)
      append(ClassTransformer,
              identifierGenerator,
              runtimeInliner,
              reporter);

    if (transformOptions.propertyNameShorthand)
      append(PropertyNameShorthandTransformer);
    if (transformOptions.propertyMethods ||
              transformOptions.computedPropertyNames)
      append(ObjectLiteralTransformer,
              identifierGenerator);

    // Generator/ArrayComprehensionTransformer must come before for-of and
    // destructuring.
    if (transformOptions.generatorComprehension)
      append(GeneratorComprehensionTransformer,
              identifierGenerator);
    if (transformOptions.arrayComprehension)
      append(ArrayComprehensionTransformer,
              identifierGenerator);

    // for of must come before destructuring and generator, or anything
    // that wants to use VariableBinder
    if (transformOptions.forOf)
      append(ForOfTransformer,
              identifierGenerator,
              runtimeInliner);

    // rest parameters must come before generator
    if (transformOptions.restParameters)
      append(RestParameterTransformer,
              identifierGenerator);

    // default parameters should come after rest parameter to get the
    // expected order in the transformed code.
    if (transformOptions.defaultParameters)
      append(DefaultParametersTransformer,
              identifierGenerator);

    // destructuring must come after for of and before block binding and
    // generator
    if (transformOptions.destructuring)
      append(DestructuringTransformer,
              identifierGenerator);

    // generator must come after for of and rest parameters
    if (transformOptions.generators || transformOptions.deferredFunctions)
      append(GeneratorTransformPass,
              identifierGenerator,
              runtimeInliner,
              reporter);

    if (transformOptions.spread)
      append(SpreadTransformer,
              identifierGenerator,
              runtimeInliner);

<<<<<<< HEAD
    transform(transformOptions.annotations,
              MetadataAssignmentTransformer,
              reporter);

    chain(true, () => runtimeInliner.transformAny(tree));
=======
    multi.append((tree) => runtimeInliner.transformAny(tree));
>>>>>>> bc02f09b

    if (transformOptions.blockBinding)
      append(BlockBindingTransformer);

    // Cascade must come before CollectionTransformer.
    if (transformOptions.cascadeExpression)
      append(CascadeExpressionTransformer,
              identifierGenerator,
              reporter);

    if (transformOptions.trapMemberLookup ||
              transformOptions.privateNames)
      append(CollectionTransformer,
              identifierGenerator);

    // Issue errors for any unbound variables
    if (options.freeVariableChecker)
      multi.append((tree) => FreeVariableChecker.checkScript(reporter, tree));

    return multi;
  }

  /**
   * Transforms a program tree. If an optional module is passed in the
   * program is treated as a module body.
   * @param {Script} tree
   * @param {ModuleSymbol=} module
   * @return {Script}
   * @private
   */
  transformModules_(tree, module = undefined) {
    var idGenerator = this.project_.identifierGenerator;
    if (module)
      return ModuleTransformer.transformAsModule(idGenerator, tree, module);
    return ModuleTransformer.transform(idGenerator, tree, this.url);
  }
}

/**
 * @param {ErrorReporter} reporter
 * @param {Project} project
 * @return {ObjectMap}
 */
ProgramTransformer.transform = function(reporter, project) {
  var transformer = new ProgramTransformer(reporter, project);
  transformer.transform_();
  return transformer.results_;
};

/**
 * @param {ErrorReporter} reporter
 * @param {Project} project
 * @param {SourceFile} sourceFile
 * @param {string} url
 * @return {ObjectMap}
 */
ProgramTransformer.transformFile = function(reporter, project, sourceFile, url = undefined) {
  // TODO(arv): Why doesn't the file know its URL?
  var transformer = new ProgramTransformer(reporter, project);
  transformer.transformFile_(sourceFile, url);
  return transformer.results_;
};

/**
 * @param {ErrorReporter} reporter
 * @param {Project} project
 * @param {ModuleSymbol}
 * @param {SourceFile} sourceFile
 * @return {ObjectMap}
 */
ProgramTransformer.transformFileAsModule = function(reporter, project,
                                                    module, sourceFile) {
  var transformer = new ProgramTransformer(reporter, project);
  transformer.transformFileAsModule_(sourceFile, module);
  return transformer.results_;
};<|MERGE_RESOLUTION|>--- conflicted
+++ resolved
@@ -194,15 +194,9 @@
               identifierGenerator,
               runtimeInliner);
 
-<<<<<<< HEAD
     transform(transformOptions.annotations,
               MetadataAssignmentTransformer,
               reporter);
-
-    chain(true, () => runtimeInliner.transformAny(tree));
-=======
-    multi.append((tree) => runtimeInliner.transformAny(tree));
->>>>>>> bc02f09b
 
     if (transformOptions.blockBinding)
       append(BlockBindingTransformer);
