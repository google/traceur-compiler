// Copyright 2013 Traceur Authors.
//
// Licensed under the Apache License, Version 2.0 (the 'License');
// you may not use this file except in compliance with the License.
// You may obtain a copy of the License at
//
//      http://www.apache.org/licenses/LICENSE-2.0
//
// Unless required by applicable law or agreed to in writing, software
// distributed under the License is distributed on an 'AS IS' BASIS,
// WITHOUT WARRANTIES OR CONDITIONS OF ANY KIND, either express or implied.
// See the License for the specific language governing permissions and
// limitations under the License.

import {ArrayComprehensionTransformer} from
    './ArrayComprehensionTransformer';
import {ArrowFunctionTransformer} from './ArrowFunctionTransformer';
import {BlockBindingTransformer} from './BlockBindingTransformer';
import {CascadeExpressionTransformer} from './CascadeExpressionTransformer';
import {ClassTransformer} from './ClassTransformer';
import {CollectionTransformer} from './CollectionTransformer';
import {DefaultParametersTransformer} from './DefaultParametersTransformer';
import {DestructuringTransformer} from './DestructuringTransformer';
import {ForOfTransformer} from './ForOfTransformer';
import {FreeVariableChecker} from '../semantics/FreeVariableChecker';
import {GeneratorComprehensionTransformer} from
    'GeneratorComprehensionTransformer';
import {GeneratorTransformPass} from './GeneratorTransformPass';
import {ModuleTransformer} from './ModuleTransformer';
import {MultiTransformer} from './MultiTransformer';
import {NumericLiteralTransformer} from './NumericLiteralTransformer';
import {ObjectLiteralTransformer} from './ObjectLiteralTransformer';
import {ObjectMap} from '../util/ObjectMap';
import {ParseTreeValidator} from '../syntax/ParseTreeValidator';
import {PropertyNameShorthandTransformer} from
    'PropertyNameShorthandTransformer';
import {TemplateLiteralTransformer} from './TemplateLiteralTransformer';
import {RestParameterTransformer} from './RestParameterTransformer';
import {SpreadTransformer} from './SpreadTransformer';
import {TypeTransformer} from './TypeTransformer';
import {options, transformOptions} from '../options';

/**
 * Transforms a Traceur file's ParseTree to a JS ParseTree.
 */
export class ProgramTransformer {
  /**
   * @param {ErrorReporter} reporter
   * @param {Project} project
   */
  constructor(reporter, project) {
    this.project_ = project;
    this.reporter_ = reporter;
    this.results_ = new ObjectMap();
    this.url = null;
  }

  /**
   * @return {void}
   * @private
   */
  transform_() {
    this.project_.getSourceFiles().forEach((file) => {
      this.transformFile_(file);
    });
  }

  /**
   * @param {SourceFile} file
   * @return {void}
   * @private
   */
  transformFile_(file, url = file.name) {
    this.url = url;
    var result = this.transform(this.project_.getParseTree(file));
    this.results_.set(file, result);
  }

  /**
   * @param {ModuleSymbol} module
   * @param {SourceFile} file
   * @return {void}
   * @private
   */
  transformFileAsModule_(file, module) {
    this.url = module.url;

    var result = this.transformerFromOptions_(module).transform(
          this.project_.getParseTree(file));
    this.results_.set(file, result);
  }

  /**
   * This is the root of the code generation pass.
   * Each pass translates one contruct from Traceur to standard JS constructs.
   * The order of the passes matters.
   *
   * @param {Script} tree
   * @return {ParseTree}
   */
  transform(tree) {
    return this.transformerFromOptions_().transform(tree)
  }

  transformerFromOptions_(module = undefined) {
    var identifierGenerator = this.project_.identifierGenerator;
    var runtimeInliner = this.project_.runtimeInliner;
    var reporter = this.reporter_;

    var multi = new MultiTransformer(reporter, options.validate);

    function append(transformer, ...args) {
      multi.append((tree) => transformer.transformTree(...args, tree));
    }
    // TODO: many of these simple, local transforms could happen in the same
    // tree pass

    if (transformOptions.types)
      append(TypeTransformer);
    if (transformOptions.numericLiterals)
      append(NumericLiteralTransformer);

    if (transformOptions.templateLiterals)
      append(TemplateLiteralTransformer, identifierGenerator);

    if (transformOptions.modules)
      multi.append((tree) => this.transformModules_(tree, module));

<<<<<<< HEAD
    transform(transformOptions.arrowFunctions,
              ArrowFunctionTransformer, identifierGenerator);
=======
    if (transformOptions.arrowFunctions)
      append(ArrowFunctionTransformer, reporter);
>>>>>>> ddc4c6e6

    // ClassTransformer needs to come before ObjectLiteralTransformer.
    if (transformOptions.classes)
      append(ClassTransformer,
              identifierGenerator,
              runtimeInliner,
              reporter);

    if (transformOptions.propertyNameShorthand)
      append(PropertyNameShorthandTransformer);
    if (transformOptions.propertyMethods ||
              transformOptions.computedPropertyNames)
      append(ObjectLiteralTransformer,
              identifierGenerator);

    // Generator/ArrayComprehensionTransformer must come before for-of and
    // destructuring.
    if (transformOptions.generatorComprehension)
      append(GeneratorComprehensionTransformer,
              identifierGenerator);
    if (transformOptions.arrayComprehension)
      append(ArrayComprehensionTransformer,
              identifierGenerator);

    // for of must come before destructuring and generator, or anything
    // that wants to use VariableBinder
    if (transformOptions.forOf)
      append(ForOfTransformer,
              identifierGenerator,
              runtimeInliner);

    // rest parameters must come before generator
    if (transformOptions.restParameters)
      append(RestParameterTransformer,
              identifierGenerator);

    // default parameters should come after rest parameter to get the
    // expected order in the transformed code.
    if (transformOptions.defaultParameters)
      append(DefaultParametersTransformer,
              identifierGenerator);

    // destructuring must come after for of and before block binding and
    // generator
    if (transformOptions.destructuring)
      append(DestructuringTransformer,
              identifierGenerator);

    // generator must come after for of and rest parameters
    if (transformOptions.generators || transformOptions.deferredFunctions)
      append(GeneratorTransformPass,
              identifierGenerator,
              runtimeInliner,
              reporter);

    if (transformOptions.spread)
      append(SpreadTransformer,
              identifierGenerator,
              runtimeInliner);

    multi.append((tree) => runtimeInliner.transformAny(tree));

    if (transformOptions.blockBinding)
      append(BlockBindingTransformer);

    // Cascade must come before CollectionTransformer.
    if (transformOptions.cascadeExpression)
      append(CascadeExpressionTransformer,
              identifierGenerator,
              reporter);

    if (transformOptions.trapMemberLookup ||
              transformOptions.privateNames)
      append(CollectionTransformer,
              identifierGenerator);

    // Issue errors for any unbound variables
    if (options.freeVariableChecker)
      multi.append((tree) => FreeVariableChecker.checkScript(reporter, tree));

    return multi;
  }

  /**
   * Transforms a program tree. If an optional module is passed in the
   * program is treated as a module body.
   * @param {Script} tree
   * @param {ModuleSymbol=} module
   * @return {Script}
   * @private
   */
  transformModules_(tree, module = undefined) {
    if (module)
      return ModuleTransformer.transformAsModule(this.project_, tree, module);
    return ModuleTransformer.transform(this.project_, tree, this.url);
  }
}

/**
 * @param {ErrorReporter} reporter
 * @param {Project} project
 * @return {ObjectMap}
 */
ProgramTransformer.transform = function(reporter, project) {
  var transformer = new ProgramTransformer(reporter, project);
  transformer.transform_();
  return transformer.results_;
};

/**
 * @param {ErrorReporter} reporter
 * @param {Project} project
 * @param {SourceFile} sourceFile
 * @param {string} url
 * @return {ObjectMap}
 */
ProgramTransformer.transformFile = function(reporter, project, sourceFile, url = undefined) {
  // TODO(arv): Why doesn't the file know its URL?
  var transformer = new ProgramTransformer(reporter, project);
  transformer.transformFile_(sourceFile, url);
  return transformer.results_;
};

/**
 * @param {ErrorReporter} reporter
 * @param {Project} project
 * @param {ModuleSymbol}
 * @param {SourceFile} sourceFile
 * @return {ObjectMap}
 */
ProgramTransformer.transformFileAsModule = function(reporter, project,
                                                    module, sourceFile) {
  var transformer = new ProgramTransformer(reporter, project);
  transformer.transformFileAsModule_(sourceFile, module);
  return transformer.results_;
};<|MERGE_RESOLUTION|>--- conflicted
+++ resolved
@@ -126,13 +126,8 @@
     if (transformOptions.modules)
       multi.append((tree) => this.transformModules_(tree, module));
 
-<<<<<<< HEAD
-    transform(transformOptions.arrowFunctions,
-              ArrowFunctionTransformer, identifierGenerator);
-=======
     if (transformOptions.arrowFunctions)
-      append(ArrowFunctionTransformer, reporter);
->>>>>>> ddc4c6e6
+      append(ArrowFunctionTransformer, identifierGenerator);
 
     // ClassTransformer needs to come before ObjectLiteralTransformer.
     if (transformOptions.classes)
