// Copyright 2013 Traceur Authors.
//
// Licensed under the Apache License, Version 2.0 (the 'License');
// you may not use this file except in compliance with the License.
// You may obtain a copy of the License at
//
//      http://www.apache.org/licenses/LICENSE-2.0
//
// Unless required by applicable law or agreed to in writing, software
// distributed under the License is distributed on an 'AS IS' BASIS,
// WITHOUT WARRANTIES OR CONDITIONS OF ANY KIND, either express or implied.
// See the License for the specific language governing permissions and
// limitations under the License.

<<<<<<< HEAD
import {ArrayComprehensionTransformer} from
    './ArrayComprehensionTransformer';
import {ArrowFunctionTransformer} from './ArrowFunctionTransformer';
import {BlockBindingTransformer} from './BlockBindingTransformer';
import {CascadeExpressionTransformer} from './CascadeExpressionTransformer';
import {ClassTransformer} from './ClassTransformer';
import {CollectionTransformer} from './CollectionTransformer';
import {MetadataTransformer} from './MetadataTransformer.js';
import {AnnotatedClassTransformer} from './AnnotatedClassTransformer.js';
import {AnnotatedFunctionTransformer} from './AnnotatedFunctionTransformer.js';
import {DefaultParametersTransformer} from './DefaultParametersTransformer';
import {DestructuringTransformer} from './DestructuringTransformer';
import {ForOfTransformer} from './ForOfTransformer';
import {FreeVariableChecker} from '../semantics/FreeVariableChecker';
import {GeneratorComprehensionTransformer} from
    'GeneratorComprehensionTransformer';
import {GeneratorTransformPass} from './GeneratorTransformPass';
import {ModuleTransformer} from './ModuleTransformer';
import {MultiTransformer} from './MultiTransformer';
import {NumericLiteralTransformer} from './NumericLiteralTransformer';
import {ObjectLiteralTransformer} from './ObjectLiteralTransformer';
=======
import {FromOptionsTransformer} from './FromOptionsTransformer';
import {ProjectTransformer} from './ProjectTransformer';
>>>>>>> 17bb19c8
import {ObjectMap} from '../util/ObjectMap';

/**
 * Use FromOptionsTransformer to transforms Traceur Project or
 * SourceFile ParseTree to a JS ParseTree.
 * Use the get/set treeTransformer to append additional transforms.
 */
export class ProgramTransformer extends ProjectTransformer {
  /**
   * @param {ErrorReporter} reporter
   * @param {Project} project
   */
  constructor(reporter, project) {
    super(reporter, project);
    this.treeTransformer = this.transformerFromOptions_();
  }

<<<<<<< HEAD
  /**
   * @return {void}
   * @private
   */
  transform_() {
    this.project_.getSourceFiles().forEach((file) => {
      this.transformFile_(file);
    });
  }

  /**
   * @param {SourceFile} file
   * @return {void}
   * @private
   */
  transformFile_(file, url = file.name) {
    this.url = url;
    var result = this.transform(this.project_.getParseTree(file));
    this.results_.set(file, result);
  }

  /**
   * @param {ModuleSymbol} module
   * @param {SourceFile} file
   * @return {void}
   * @private
   */
  transformFileAsModule_(file, module) {
    this.url = module.url;

    var result = this.transformerFromOptions_(module).transform(
          this.project_.getParseTree(file));
    this.results_.set(file, result);
  }

  /**
   * This is the root of the code generation pass.
   * Each pass translates one contruct from Traceur to standard JS constructs.
   * The order of the passes matters.
   *
   * @param {Script} tree
   * @return {ParseTree}
   */
  transform(tree) {
    return this.transformerFromOptions_().transform(tree)
  }

  transformerFromOptions_(module = undefined) {
    var identifierGenerator = this.project_.identifierGenerator;
    var runtimeInliner = this.project_.runtimeInliner;
    var reporter = this.reporter_;

    var multi = new MultiTransformer(reporter, options.validate);

    function append(transformer, ...args) {
      multi.append((tree) => transformer.transformTree(...args, tree));
    }
    // TODO: many of these simple, local transforms could happen in the same
    // tree pass

    if (transformOptions.types)
      append(TypeTransformer);
    if (transformOptions.numericLiterals)
      append(NumericLiteralTransformer);

    if (transformOptions.templateLiterals)
      append(TemplateLiteralTransformer, identifierGenerator);

    if (transformOptions.modules)
      multi.append((tree) => this.transformModules_(tree, module));

    if (transformOptions.arrowFunctions)
      append(ArrowFunctionTransformer, identifierGenerator);

    if (transformOptions.annotations) {
      append(AnnotatedClassTransformer, reporter);
      append(AnnotatedFunctionTransformer, reporter);
    }

    // ClassTransformer needs to come before ObjectLiteralTransformer.
    if (transformOptions.classes)
      append(ClassTransformer,
              identifierGenerator,
              runtimeInliner,
              reporter);

    if (transformOptions.annotations)
      append(MetadataTransformer,
              runtimeInliner,
              reporter);

    if (transformOptions.propertyNameShorthand)
      append(PropertyNameShorthandTransformer);
    if (transformOptions.propertyMethods ||
              transformOptions.computedPropertyNames)
      append(ObjectLiteralTransformer,
              identifierGenerator);

    // Generator/ArrayComprehensionTransformer must come before for-of and
    // destructuring.
    if (transformOptions.generatorComprehension)
      append(GeneratorComprehensionTransformer,
              identifierGenerator);
    if (transformOptions.arrayComprehension)
      append(ArrayComprehensionTransformer,
              identifierGenerator);

    // for of must come before destructuring and generator, or anything
    // that wants to use VariableBinder
    if (transformOptions.forOf)
      append(ForOfTransformer,
              identifierGenerator,
              runtimeInliner);

    // rest parameters must come before generator
    if (transformOptions.restParameters)
      append(RestParameterTransformer,
              identifierGenerator);

    // default parameters should come after rest parameter to get the
    // expected order in the transformed code.
    if (transformOptions.defaultParameters)
      append(DefaultParametersTransformer,
              identifierGenerator);

    // destructuring must come after for of and before block binding and
    // generator
    if (transformOptions.destructuring)
      append(DestructuringTransformer,
              identifierGenerator);

    // generator must come after for of and rest parameters
    if (transformOptions.generators || transformOptions.deferredFunctions)
      append(GeneratorTransformPass,
              identifierGenerator,
              runtimeInliner,
              reporter);

    if (transformOptions.spread)
      append(SpreadTransformer,
              identifierGenerator,
              runtimeInliner);

    multi.append((tree) => runtimeInliner.transformAny(tree));

    if (transformOptions.blockBinding)
      append(BlockBindingTransformer);

    // Cascade must come before CollectionTransformer.
    if (transformOptions.cascadeExpression)
      append(CascadeExpressionTransformer,
              identifierGenerator,
              reporter);

    if (transformOptions.trapMemberLookup ||
              transformOptions.privateNames)
      append(CollectionTransformer,
              identifierGenerator);

    // Issue errors for any unbound variables
    if (options.freeVariableChecker)
      multi.append((tree) => FreeVariableChecker.checkScript(reporter, tree));

    return multi;
  }

  /**
   * Transforms a program tree. If an optional module is passed in the
   * program is treated as a module body.
   * @param {Script} tree
   * @param {ModuleSymbol=} module
   * @return {Script}
   * @private
   */
  transformModules_(tree, module = undefined) {
    var idGenerator = this.project_.identifierGenerator;
    if (module)
      return ModuleTransformer.transformAsModule(idGenerator, tree, module);
    return ModuleTransformer.transform(idGenerator, tree, this.url);
=======
  transformerFromOptions_() {
    return new FromOptionsTransformer(this.reporter_,
        this.project_.identifierGenerator,
        this.project_.runtimeInliner);
>>>>>>> 17bb19c8
  }
}

/**
 * @param {ErrorReporter} reporter
 * @param {Project} project
 * @return {ObjectMap}
 */
ProgramTransformer.transform = function(reporter, project) {
  var transformer = new ProgramTransformer(reporter, project);
  return transformer.transform();
};

/**
 * @param {ErrorReporter} reporter
 * @param {Project} project
 * @param {SourceFile} sourceFile
 * @param {string} url
 * @return {ParseTree}
 */
ProgramTransformer.transformFile = function(reporter, project, sourceFile) {
  var transformer = new ProgramTransformer(reporter, project);
  return transformer.transformFile(sourceFile);
};<|MERGE_RESOLUTION|>--- conflicted
+++ resolved
@@ -12,32 +12,8 @@
 // See the License for the specific language governing permissions and
 // limitations under the License.
 
-<<<<<<< HEAD
-import {ArrayComprehensionTransformer} from
-    './ArrayComprehensionTransformer';
-import {ArrowFunctionTransformer} from './ArrowFunctionTransformer';
-import {BlockBindingTransformer} from './BlockBindingTransformer';
-import {CascadeExpressionTransformer} from './CascadeExpressionTransformer';
-import {ClassTransformer} from './ClassTransformer';
-import {CollectionTransformer} from './CollectionTransformer';
-import {MetadataTransformer} from './MetadataTransformer.js';
-import {AnnotatedClassTransformer} from './AnnotatedClassTransformer.js';
-import {AnnotatedFunctionTransformer} from './AnnotatedFunctionTransformer.js';
-import {DefaultParametersTransformer} from './DefaultParametersTransformer';
-import {DestructuringTransformer} from './DestructuringTransformer';
-import {ForOfTransformer} from './ForOfTransformer';
-import {FreeVariableChecker} from '../semantics/FreeVariableChecker';
-import {GeneratorComprehensionTransformer} from
-    'GeneratorComprehensionTransformer';
-import {GeneratorTransformPass} from './GeneratorTransformPass';
-import {ModuleTransformer} from './ModuleTransformer';
-import {MultiTransformer} from './MultiTransformer';
-import {NumericLiteralTransformer} from './NumericLiteralTransformer';
-import {ObjectLiteralTransformer} from './ObjectLiteralTransformer';
-=======
 import {FromOptionsTransformer} from './FromOptionsTransformer';
 import {ProjectTransformer} from './ProjectTransformer';
->>>>>>> 17bb19c8
 import {ObjectMap} from '../util/ObjectMap';
 
 /**
@@ -55,192 +31,10 @@
     this.treeTransformer = this.transformerFromOptions_();
   }
 
-<<<<<<< HEAD
-  /**
-   * @return {void}
-   * @private
-   */
-  transform_() {
-    this.project_.getSourceFiles().forEach((file) => {
-      this.transformFile_(file);
-    });
-  }
-
-  /**
-   * @param {SourceFile} file
-   * @return {void}
-   * @private
-   */
-  transformFile_(file, url = file.name) {
-    this.url = url;
-    var result = this.transform(this.project_.getParseTree(file));
-    this.results_.set(file, result);
-  }
-
-  /**
-   * @param {ModuleSymbol} module
-   * @param {SourceFile} file
-   * @return {void}
-   * @private
-   */
-  transformFileAsModule_(file, module) {
-    this.url = module.url;
-
-    var result = this.transformerFromOptions_(module).transform(
-          this.project_.getParseTree(file));
-    this.results_.set(file, result);
-  }
-
-  /**
-   * This is the root of the code generation pass.
-   * Each pass translates one contruct from Traceur to standard JS constructs.
-   * The order of the passes matters.
-   *
-   * @param {Script} tree
-   * @return {ParseTree}
-   */
-  transform(tree) {
-    return this.transformerFromOptions_().transform(tree)
-  }
-
-  transformerFromOptions_(module = undefined) {
-    var identifierGenerator = this.project_.identifierGenerator;
-    var runtimeInliner = this.project_.runtimeInliner;
-    var reporter = this.reporter_;
-
-    var multi = new MultiTransformer(reporter, options.validate);
-
-    function append(transformer, ...args) {
-      multi.append((tree) => transformer.transformTree(...args, tree));
-    }
-    // TODO: many of these simple, local transforms could happen in the same
-    // tree pass
-
-    if (transformOptions.types)
-      append(TypeTransformer);
-    if (transformOptions.numericLiterals)
-      append(NumericLiteralTransformer);
-
-    if (transformOptions.templateLiterals)
-      append(TemplateLiteralTransformer, identifierGenerator);
-
-    if (transformOptions.modules)
-      multi.append((tree) => this.transformModules_(tree, module));
-
-    if (transformOptions.arrowFunctions)
-      append(ArrowFunctionTransformer, identifierGenerator);
-
-    if (transformOptions.annotations) {
-      append(AnnotatedClassTransformer, reporter);
-      append(AnnotatedFunctionTransformer, reporter);
-    }
-
-    // ClassTransformer needs to come before ObjectLiteralTransformer.
-    if (transformOptions.classes)
-      append(ClassTransformer,
-              identifierGenerator,
-              runtimeInliner,
-              reporter);
-
-    if (transformOptions.annotations)
-      append(MetadataTransformer,
-              runtimeInliner,
-              reporter);
-
-    if (transformOptions.propertyNameShorthand)
-      append(PropertyNameShorthandTransformer);
-    if (transformOptions.propertyMethods ||
-              transformOptions.computedPropertyNames)
-      append(ObjectLiteralTransformer,
-              identifierGenerator);
-
-    // Generator/ArrayComprehensionTransformer must come before for-of and
-    // destructuring.
-    if (transformOptions.generatorComprehension)
-      append(GeneratorComprehensionTransformer,
-              identifierGenerator);
-    if (transformOptions.arrayComprehension)
-      append(ArrayComprehensionTransformer,
-              identifierGenerator);
-
-    // for of must come before destructuring and generator, or anything
-    // that wants to use VariableBinder
-    if (transformOptions.forOf)
-      append(ForOfTransformer,
-              identifierGenerator,
-              runtimeInliner);
-
-    // rest parameters must come before generator
-    if (transformOptions.restParameters)
-      append(RestParameterTransformer,
-              identifierGenerator);
-
-    // default parameters should come after rest parameter to get the
-    // expected order in the transformed code.
-    if (transformOptions.defaultParameters)
-      append(DefaultParametersTransformer,
-              identifierGenerator);
-
-    // destructuring must come after for of and before block binding and
-    // generator
-    if (transformOptions.destructuring)
-      append(DestructuringTransformer,
-              identifierGenerator);
-
-    // generator must come after for of and rest parameters
-    if (transformOptions.generators || transformOptions.deferredFunctions)
-      append(GeneratorTransformPass,
-              identifierGenerator,
-              runtimeInliner,
-              reporter);
-
-    if (transformOptions.spread)
-      append(SpreadTransformer,
-              identifierGenerator,
-              runtimeInliner);
-
-    multi.append((tree) => runtimeInliner.transformAny(tree));
-
-    if (transformOptions.blockBinding)
-      append(BlockBindingTransformer);
-
-    // Cascade must come before CollectionTransformer.
-    if (transformOptions.cascadeExpression)
-      append(CascadeExpressionTransformer,
-              identifierGenerator,
-              reporter);
-
-    if (transformOptions.trapMemberLookup ||
-              transformOptions.privateNames)
-      append(CollectionTransformer,
-              identifierGenerator);
-
-    // Issue errors for any unbound variables
-    if (options.freeVariableChecker)
-      multi.append((tree) => FreeVariableChecker.checkScript(reporter, tree));
-
-    return multi;
-  }
-
-  /**
-   * Transforms a program tree. If an optional module is passed in the
-   * program is treated as a module body.
-   * @param {Script} tree
-   * @param {ModuleSymbol=} module
-   * @return {Script}
-   * @private
-   */
-  transformModules_(tree, module = undefined) {
-    var idGenerator = this.project_.identifierGenerator;
-    if (module)
-      return ModuleTransformer.transformAsModule(idGenerator, tree, module);
-    return ModuleTransformer.transform(idGenerator, tree, this.url);
-=======
   transformerFromOptions_() {
     return new FromOptionsTransformer(this.reporter_,
         this.project_.identifierGenerator,
         this.project_.runtimeInliner);
->>>>>>> 17bb19c8
   }
 }
 
