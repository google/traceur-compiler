--- conflicted
+++ resolved
@@ -71,24 +71,18 @@
     if (transformOptions.templateLiterals)
       append(TemplateLiteralTransformer);
 
-<<<<<<< HEAD
-    if (transformOptions.modules &&
-        !transformOptions.nodeJsModules &&
-        !transformOptions.requireJsModules) {
-      append(ModuleTransformer);
+    if (transformOptions.modules) {
+      switch (transformOptions.modules) {
+        case 'nodejs':
+          append(NodeJsTransformer);
+          break;
+        case 'requirejs':
+          append(RequireJsTransformer);
+          break;
+        default:
+          append(ModuleTransformer);
+      }
     }
-    if (transformOptions.nodeJsModules)
-      append(NodeJsTransformer);
-    if (transformOptions.requireJsModules && !transformOptions.nodeJsModules)
-      append(RequireJsTransformer);
-=======
-    if (transformOptions.modules) {
-      if (transformOptions.modules === 'requirejs')
-        append(RequireJsTransformer);
-      else
-        append(ModuleTransformer);
-    }
->>>>>>> d25082cb
 
     if (transformOptions.arrowFunctions)
       append(ArrowFunctionTransformer);
