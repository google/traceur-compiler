--- conflicted
+++ resolved
@@ -12,13 +12,10 @@
 // See the License for the specific language governing permissions and
 // limitations under the License.
 
-<<<<<<< HEAD
 'use strong';
 
-=======
 import {ARGUMENTS, CONSTRUCTOR, THIS} from '../syntax/PredefinedName.js';
 import {AlphaRenamer} from './AlphaRenamer.js';
->>>>>>> bd1d863a
 import {FunctionExpression} from '../syntax/trees/ParseTrees.js';
 import {TempVarTransformer} from './TempVarTransformer.js';
 import alphaRenameThisAndArguments from './alphaRenameThisAndArguments.js';
@@ -94,7 +91,7 @@
     let functionExpression = new FunctionExpression(tree.location, null,
         tree.functionKind, parameterList, null, [], body);
 
-    var expressions = [];
+    let expressions = [];
     if (argumentsTempName) {
       expressions.push(createAssignmentExpression(
           createIdentifierExpression(argumentsTempName),
