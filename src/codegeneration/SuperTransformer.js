// Copyright 2015 Traceur Authors.
//
// Licensed under the Apache License, Version 2.0 (the 'License');
// you may not use this file except in compliance with the License.
// You may obtain a copy of the License at
//
//      http://www.apache.org/licenses/LICENSE-2.0
//
// Unless required by applicable law or agreed to in writing, software
// distributed under the License is distributed on an 'AS IS' BASIS,
// WITHOUT WARRANTIES OR CONDITIONS OF ANY KIND, either express or implied.
// See the License for the specific language governing permissions and
// limitations under the License.

<<<<<<< HEAD
'use strong';

import {ExplodeExpressionTransformer} from './ExplodeExpressionTransformer.js';
=======
import {TempVarTransformer} from './TempVarTransformer.js';
>>>>>>> 4360da63
import {
  ArgumentList,
  ClassDeclaration,
  ClassExpression,
  GetAccessor,
  MemberExpression,
  Method,
  SetAccessor,
} from '../syntax/trees/ParseTrees.js';
import {
  MEMBER_EXPRESSION,
  MEMBER_LOOKUP_EXPRESSION,
  SUPER_EXPRESSION
} from '../syntax/trees/ParseTreeType.js';
import {
  EQUAL,
  MINUS_MINUS,
  PLUS_PLUS
} from '../syntax/TokenType.js';
import {
  createAssignmentExpression,
  createBindingIdentifier,
  createIdentifierExpression,
  createIdentifierToken,
  createParenExpression,
  createStringLiteral,
  createThisExpression,
} from './ParseTreeFactory.js';
import {parseExpression} from './PlaceholderParser.js';
import {ExplodeExpressionTransformer} from './ExplodeExpressionTransformer.js';

function hasSuperMemberExpression(tree) {
  return (tree.type === MEMBER_EXPRESSION ||
          tree.type === MEMBER_LOOKUP_EXPRESSION) &&
         tree.operand.type === SUPER_EXPRESSION;
}

/**
 * Used to keep track of the name of the variable representing the home object
 * as we transform the tree recursively.
 */
class State {
  constructor(transformer, home) {
    this.transformer = transformer;
    this.home_ = home;
    this.tempName = home ? null : transformer.getTempIdentifier();
    this.hasSuper = false;
  }
  get home() {
    this.hasSuper = true;
    if (this.home_ === null) {
      this.home_ =
          createIdentifierExpression(createIdentifierToken(this.tempName));
    }
    return this.home_;
  }
}

/**
 * Used to keep track of the name of the variable representing the class object
 * as we transform the tree recursively.
 */
class ClassState extends State {
  constructor(transformer, tree) {
    let home = null;
    if (tree.name !== null) {
      home = createIdentifierExpression(tree.name.identifierToken);
    }
    super(transformer, home);
    this.name_ = tree.name;
  }

  get name() {
    if (this.name_ !== null) return this.name_;
    if (this.hasSuper) {
      return createBindingIdentifier(this.home.identifierToken);
    }
    return null;
  }
}

/**
 * Used to keep track of the name of the variable representing the prototype
 * object as we transform the tree recursively.
 */
class PrototypeState extends State {
  constructor(transformer, classState) {
    super(transformer, null);
    this.classState = classState;
  }

  get home() {
    let ident = this.classState.home;
    return new MemberExpression(null, ident,
                                createIdentifierToken('prototype'));
  }
}

/**
 * Transforms super in object literals and class literals.
 *
 * For object literals we do something like this:
 *
 *   {
 *     m() { super.x(); }
 *   }
 *
 * =>
 *
 *   $tmp = { m() { $traceurRuntime.superGet(this, $tmp, "x").call(this); } }
 *
 * For classes we just ensure that the class has a name
 *
 *   class {
 *     m() { super.x() }
 *   }
 *
 * =>
 *
 *   class $tmp {
 *     m() {
 *       $traceurRuntime.superGet(this, $tmp.prototype, "x").call(this);
 *     }
 *   }
 */
export class SuperTransformer extends TempVarTransformer {
  constructor(identifierGenerator, reporter, options) {
    super(identifierGenerator, reporter, options);
    // Pushing onto this stack is done in pairs. For classes we push one state
    // for the class object and one for the prototype object. This way we can
    // remove the prototype state as we visit static class elements. We also
    // peek at the length - 2 when we find a super() (since that needs the class
    // object).
    this.stateStack_ = [];
  }

  pushState(state) {
    this.stateStack_.push(state);
  }

  popState() {
    return this.stateStack_.pop();
  }

  peekState() {
    return this.stateStack_[this.stateStack_.length - 1];
  }

  transformObjectLiteral(tree) {
    let state = new State(this, null);
    this.pushState(state);
    this.pushState(state);
    let result = super.transformObjectLiteral(tree);
    this.popState();
    this.popState();
    if (state.hasSuper) {
      this.registerTempVarName(state.tempName);
      return createAssignmentExpression(state.home, result);
    }
    this.releaseTempName(state.tempName);
    return result;
  }

  transformClassExpression(tree) {
    let superClass = this.transformAny(tree.superClass);
    let annotations = this.transformList(tree.annotations);

    let classState = new ClassState(this, tree);
    let prototypeState = new PrototypeState(this, classState);

    this.pushState(classState);
    this.pushState(prototypeState);
    let elements = this.transformList(tree.elements);
    this.popState();
    this.popState();

    if (tree.name === null && tree.superClass !== null) {
      // In case the class expression has no constructor and it has an extends
      // clause call the home accessor for its side effect.
      classState.home;
    } else if (tree.superClass === superClass && tree.elements === elements &&
               tree.annotations === annotations) {
      return tree;
    }

    return new ClassExpression(tree.location, classState.name, superClass,
                               elements, tree.annotations, tree.typeParameters);
  }

  transformClassDeclaration(tree) {
    let superClass = this.transformAny(tree.superClass);
    let annotations = this.transformList(tree.annotations);

    let classState = new ClassState(this, tree);
    let prototypeState = new PrototypeState(this, classState);

    this.pushState(classState);
    this.pushState(prototypeState);
    let elements = this.transformList(tree.elements);
    this.popState();
    this.popState();

    if (tree.superClass === superClass && tree.elements === elements &&
        tree.annotations === annotations) {
      return tree;
    }

    return new ClassDeclaration(tree.location, tree.name, superClass, elements,
                                tree.annotations, tree.typeParameters);
  }

  transformMethod(tree) {
    let name = this.transformAny(tree.name);
    let prototypeState;
    if (tree.isStatic) {
      prototypeState = this.popState();
    }

    let parameterList = this.transformAny(tree.parameterList);
    let body = this.transformAny(tree.body);

    if (tree.isStatic) {
      this.pushState(prototypeState);
    }

    if (tree.name === name && tree.parameterList === parameterList &&
        tree.body === body) {
      return tree;
    }

    return new Method(tree.location, tree.isStatic,
        tree.functionKind, name, parameterList, tree.typeAnnotation,
        tree.annotations, body, tree.debugName);
  }

  transformGetAccessor(tree) {
    let name = this.transformAny(tree.name);
    let prototypeState;
    if (tree.isStatic) {
      prototypeState = this.popState();
    }

    let body = this.transformAny(tree.body);

    if (tree.isStatic) {
      this.pushState(prototypeState);
    }

    if (tree.name === name && tree.body === body) {
      return tree;
    }

    return new GetAccessor(tree.location, tree.isStatic, name,
        tree.typeAnnotation,
        tree.annotations, body);
  }

  transformSetAccessor(tree) {
    let name = this.transformAny(tree.name);
    let prototypeState;
    if (tree.isStatic) {
      prototypeState = this.popState();
    }

    let parameterList = this.transformAny(tree.parameterList);
    let body = this.transformAny(tree.body);

    if (tree.isStatic) {
      this.pushState(prototypeState);
    }

    if (tree.name === name && tree.parameterList === parameterList &&
        tree.body === body) {
      return tree;
    }

    return new SetAccessor(tree.location, tree.isStatic, name, parameterList,
        tree.annotations, body);
  }

  transformComputedPropertyName(tree) {
    let s1 = this.popState();
    let s2 = this.popState();
    let result = super.transformComputedPropertyName(tree);
    this.pushState(s2);
    this.pushState(s1);
    return result;
  }

  transformSuperExpression(tree) {
    throw new Error('unreachable');
  }

  transformMemberShared_(name) {
    let {home} = this.peekState();
    return parseExpression `$traceurRuntime.superGet(this, ${home}, ${name})`;
  }

  /**
   * @param {MemberExpression} tree
   * @return {ParseTree}
   */
  transformMemberExpression(tree) {
    if (tree.operand.type === SUPER_EXPRESSION) {
      return this.transformMemberShared_(tree.memberName.value);
    }
    return super.transformMemberExpression(tree);
  }

  transformMemberLookupExpression(tree) {
    if (tree.operand.type === SUPER_EXPRESSION)
      return this.transformMemberShared_(tree.memberExpression);
    return super.transformMemberLookupExpression(tree);
  }

  transformCallExpression(tree) {
    let operand, args;
    if (tree.operand.type === SUPER_EXPRESSION) {
      // super(args)
      args = this.transformAny(tree.args);
      args = new ArgumentList(tree.location, [
        createThisExpression(), ...args.args
      ]);
      let {home} = this.stateStack_[this.stateStack_.length - 2];
      operand = parseExpression `$traceurRuntime.superConstructor(${home})`;
    } else if (hasSuperMemberExpression(tree.operand)) {
      // super.x(args)
      operand = this.transformAny(tree.operand);
      args = this.transformAny(tree.args);
      args = new ArgumentList(args.location, [
        createThisExpression(), ...args.args
      ]);
    } else {
      return super.transformCallExpression(tree);
    }

    return parseExpression `${operand}.call(${args})`;
  }

  transformBinaryExpression(tree) {
    if (tree.operator.isAssignmentOperator() &&
        hasSuperMemberExpression(tree.left)) {
      if (tree.operator.type !== EQUAL) {
        let exploded =
            new ExplodeExpressionTransformer(this).transformAny(tree);
        return this.transformAny(createParenExpression(exploded));
      }

      let name = tree.left.type === MEMBER_LOOKUP_EXPRESSION ?
          tree.left.memberExpression :
          createStringLiteral(tree.left.memberName.value);

      let right = this.transformAny(tree.right);
      let {home} = this.peekState();
      return parseExpression
          `$traceurRuntime.superSet(this, ${home}, ${name}, ${right})`;
    }

    return super.transformBinaryExpression(tree);
  }

  transformUnaryExpression(tree) {
    let transformed = this.transformIncrementDecrement_(tree);
    if (transformed)
      return transformed;
    return super.transformUnaryExpression(tree);
  }

  transformPostfixExpression(tree) {
    let transformed = this.transformIncrementDecrement_(tree);
    if (transformed)
      return transformed;
    return super.transformPostfixExpression(tree);
  }

  transformIncrementDecrement_(tree) {
    let operator = tree.operator;
    let operand = tree.operand;
    if ((operator.type === PLUS_PLUS || operator.type === MINUS_MINUS) &&
        hasSuperMemberExpression(operand)) {
      let exploded = new ExplodeExpressionTransformer(this).transformAny(tree);
      if (exploded !== tree)
        exploded = createParenExpression(exploded);
      return this.transformAny(exploded);
    }

    return null;
  }
}<|MERGE_RESOLUTION|>--- conflicted
+++ resolved
@@ -12,13 +12,7 @@
 // See the License for the specific language governing permissions and
 // limitations under the License.
 
-<<<<<<< HEAD
-'use strong';
-
-import {ExplodeExpressionTransformer} from './ExplodeExpressionTransformer.js';
-=======
 import {TempVarTransformer} from './TempVarTransformer.js';
->>>>>>> 4360da63
 import {
   ArgumentList,
   ClassDeclaration,
