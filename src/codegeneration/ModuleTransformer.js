--- conflicted
+++ resolved
@@ -70,16 +70,12 @@
   createVariableStatement
 } from './ParseTreeFactory.js';
 import {hasUseStrict} from '../semantics/util.js';
-<<<<<<< HEAD
-import {parseStatement} from './PlaceHolderParser.js';
-=======
 import {options} from '../options.js';
 import {
   parseExpression,
   parseStatement
 } from './PlaceholderParser.js';
 import {resolveUrl} from '../util/url.js';
->>>>>>> 9081d645
 
 function toBindingIdentifier(tree) {
   return new BindingIdentifier(tree.location, tree.identifierToken);
@@ -346,10 +342,6 @@
  * @return {ParseTree}
  */
 function transformDefinition(project, parent, tree, useStrictCount) {
-<<<<<<< HEAD
-
-  var module = parent.getModule(tree.name.value);
-=======
   var module;
   if (tree.name.type === IDENTIFIER) {
     module = parent.getModule(tree.name.value);
@@ -359,7 +351,6 @@
     module = project.getModuleForResolvedUrl(url);
   }
   assert(module);
->>>>>>> 9081d645
 
   var callExpression = transformModuleElements(project, module,
                                                tree.elements, useStrictCount);
@@ -370,12 +361,6 @@
     return createVariableStatement(VAR, module.name, callExpression);
   }
 
-<<<<<<< HEAD
-  // TODO(arv): Refactor transformModuleElements.
-  // $traceurModules.registerModule(name, func, this)
-  var func = callExpression.operand.operand.expression;
-  return parseStatement `$traceurModules.registerModule(${tree.name}, ${func}, this);`;
-=======
   return createRegister(tree.name, callExpression)
 }
 
@@ -384,5 +369,4 @@
   // $traceurModules.registerModule(name, func, this)
   var func = callExpression.operand.operand.expression;
   return parseStatement `$traceurModules.registerModule(${name}, ${func}, this);`;
->>>>>>> 9081d645
 }