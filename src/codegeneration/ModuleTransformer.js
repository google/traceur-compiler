// Copyright 2012 Traceur Authors.
//
// Licensed under the Apache License, Version 2.0 (the "License");
// you may not use this file except in compliance with the License.
// You may obtain a copy of the License at
//
//      http://www.apache.org/licenses/LICENSE-2.0
//
// Unless required by applicable law or agreed to in writing, software
// distributed under the License is distributed on an "AS IS" BASIS,
// WITHOUT WARRANTIES OR CONDITIONS OF ANY KIND, either express or implied.
// See the License for the specific language governing permissions and
// limitations under the License.

import {
  BindingElement,
  BindingIdentifier,
  IdentifierExpression,
  LiteralExpression,
  LiteralPropertyName,
  ObjectPattern,
  ObjectPatternField,
  Script
} from '../syntax/trees/ParseTrees.js';
import {TempVarTransformer} from './TempVarTransformer.js';
import {
  CLASS_DECLARATION,
  EXPORT_DECLARATION,
  EXPORT_SPECIFIER,
  EXPORT_STAR,
  FUNCTION_DECLARATION,
  IDENTIFIER_EXPRESSION,
  IMPORT_DECLARATION,
  MODULE,
  MODULE_DECLARATION,
  MODULE_DEFINITION,
  MODULE_SPECIFIER,
  NAMED_EXPORT,
  SCRIPT,
  VARIABLE_STATEMENT
} from '../syntax/trees/ParseTreeType.js';
import {
  IDENTIFIER,
  STAR,
  STRING,
  VAR
} from '../syntax/TokenType.js';
import {assert} from '../util/assert.js';
import {
  createArgumentList,
  createBindingIdentifier,
  createCallExpression,
  createEmptyParameterList,
  createExpressionStatement,
  createFunctionBody,
  createFunctionExpression,
  createIdentifierExpression,
  createIdentifierToken,
  createMemberExpression,
  createNullLiteral,
  createObjectCreate,
  createObjectLiteralExpression,
  createObjectPreventExtensions,
  createScript,
  createPropertyDescriptor,
  createPropertyNameAssignment,
  createReturnStatement,
  createScopedExpression,
  createUseStrictDirective,
  createVariableDeclaration,
  createVariableDeclarationList,
  createVariableStatement
} from './ParseTreeFactory.js';
import {hasUseStrict} from '../semantics/util.js';
import {options} from '../options.js';
import {
  parseExpression,
  parseStatement
} from './PlaceholderParser.js';

function toBindingIdentifier(tree) {
  return new BindingIdentifier(tree.location, tree.identifierToken);
}

/**
 * This creates the code that defines the getter for an export.
 * @param {ModuleTransformer} transformer
 * @param {Project} project
 * @param {ExportSymbol} symbol
 * @return {ParseTree}
 */
function getGetterExport(transformer, project, symbol) {
  // NAME: {get: function() { return <returnExpression> },
  var name = symbol.name;
  var tree = symbol.tree;
  var returnExpression;
  switch (tree.type) {
    case EXPORT_SPECIFIER:
      var moduleSpecifier = symbol.relatedTree;
      if (moduleSpecifier) {
        var idName =
            transformer.getTempVarNameForModuleSpecifier(moduleSpecifier);
        returnExpression = createMemberExpression(idName, tree.lhs);
      } else {
        returnExpression = transformSpecifier(transformer, project, tree.lhs);
      }
      break;

    case EXPORT_STAR:
      assert(symbol.relatedTree);
      var moduleSpecifier = symbol.relatedTree;
      var idName =
          transformer.getTempVarNameForModuleSpecifier(moduleSpecifier);
      returnExpression = createMemberExpression(idName, symbol.name);
      break;

    default:
      returnExpression = createIdentifierExpression(name);
      break;
  }

  // function() { return <returnExpression>; }
  var fun = createFunctionExpression(
      createEmptyParameterList(),
      createFunctionBody([createReturnStatement(returnExpression)]));

  // NAME: { get: ... }
  var descriptor = createPropertyDescriptor({
    get: fun,
    enumerable: true
  });
  return createPropertyNameAssignment(name, descriptor);
}

/**
 * Transforms a module expression and an identifier. This is used to create
 * a member expression for something like System.get('name').prop
 * @param {ModuleTransformer} transformer
 * @param {Project} project
 * @param {IdentifierToken} identifierToken
 * @param {ParseTree=} moduleSpecifier
 * @return {ParseTree}
 */
function transformSpecifier(transformer, project, identifierToken,
                            moduleSpecifier) {
  if (moduleSpecifier) {
    var operand = transformer.transformAny(moduleSpecifier);
    return createMemberExpression(operand, identifierToken);
  }

  return createIdentifierExpression(identifierToken);
}

export class ModuleTransformer extends TempVarTransformer {
  /**
   * @param {Project} project
   */
  constructor(project, module = null) {
    super(project.identifierGenerator);
    this.project = project;
    this.module = module;
    this.idMappingStack_ = [Object.create(null)];
  }

  get url() {
    if (this.module)
      return this.module.url;
    return this.project.url;
  }

  getTempVarNameForModuleSpecifier(moduleSpecifier) {
    var moduleName = moduleSpecifier.token.processedValue;
    var idMapping = this.idMappingStack_[this.idMappingStack_.length - 1]
    var id = idMapping[moduleName];
    return id || (idMapping[moduleName] = this.getTempIdentifier());
  }

  pushTempVarState() {
    super.pushTempVarState();
    this.idMappingStack_.push(Object.create(null));
  }

  popTempVarState() {
    super.popTempVarState();
    this.idMappingStack_.pop();
  }

  transformModule(tree) {
    assert(this.url);
    var callExpression = transformModuleElements(this, this.project, this.url,
                                                 tree, tree.scriptItemList);
    return new Script(tree.location,
        [createRegister(this.url, callExpression)]);
  }

  transformScript(tree) {
    // TODO(arv): remove module
    var module = null;
    var useStrictCount = hasUseStrict(tree.scriptItemList) ? 1 : 0;
    var elements = tree.scriptItemList.map((element) => {
      switch (element.type) {
        case MODULE_DEFINITION:
          // TODO(arv): Remove
          return transformDefinition(this, this.project, this.url, element, useStrictCount);
        case MODULE_DECLARATION:
        case IMPORT_DECLARATION:
          return this.transformAny(element);
        default:
          return element;
      }
    });
    return new Script(tree.location, elements);
  }

  /**
   * @param {ModuleSpecifier} tree
   * @return {ParseTree}
   */
  transformModuleSpecifier(tree) {
    var token = tree.token;
    return parseExpression `System.get(${token})`;
  }

  /**
   * @param {ModuleDeclaration} tree
   * @return {VariableDeclaration}
   */
  transformModuleDeclaration(tree) {
    var initializer = this.transformAny(tree.expression);
    // const a = b.c, d = e.f;
    // TODO(arv): const is not allowed in ES5 strict
    return createVariableStatement(VAR, tree.identifier, initializer);
  }

  transformImportDeclaration(tree) {
    // import {id} from 'module';
    //  =>
    // var {id} = moduleInstance
    var binding = this.transformAny(tree.importSpecifierSet);
    var initializer = this.transformAny(tree.moduleSpecifier);

    return createVariableStatement(VAR, binding, initializer);
  }

  transformImportSpecifierSet(tree) {
    var fields;
    if (tree.specifiers.type === STAR) {
      var module = this.project.getModuleForStarTree(tree);
      var fields = module.getExports().map((exportSymbol) => {
        return new BindingElement(tree.location,
            createBindingIdentifier(exportSymbol.name), null);
      });
    } else {
      fields = this.transformList(tree.specifiers);
    }
    return new ObjectPattern(null, fields);
  }

  transformImportSpecifier(tree) {
    if (tree.rhs) {
      var binding = new BindingIdentifier(tree.location, tree.rhs);
      var bindingElement = new BindingElement(tree.location, binding, null);
      var name = new LiteralPropertyName(tree.lhs.location, tree.lhs);
      return new ObjectPatternField(tree.location, name, bindingElement);
    }
    return new BindingElement(tree.location,
        createBindingIdentifier(tree.lhs), null);
  }
}

/**
 * @param {Project} project
 * @param {Script} tree
 * @return {Script}
 */
ModuleTransformer.transform = function(project, tree) {
  assert(tree.type === SCRIPT);
  return new ModuleTransformer(project).transformAny(tree);
};

/**
 * @param {Project} project
 * @param {Module} module
 * @param {Script} tree
 * @return {Script}
 */
ModuleTransformer.transformAsModule = function(project, module, tree) {
  assert(tree.type === MODULE);
  assert(module);
  return new ModuleTransformer(project, module).transformAny(tree);
};

/**
 * Transforms a module into a call expression.
 * @param {ModuleTransformer} transformer
 * @param {Project} project
 * @param {string} parentUrl
 * @param {ParseTree} tree
 * @param {Array.<ParseTree>} elements
 * @return {CallExpression}
 */
function transformModuleElements(transformer, project, parentUrl, tree, elements,
                                 useStrictCount) {
  var statements = [];

  transformer.pushTempVarState();

  useStrictCount = useStrictCount || 0;
  // use strict
  if (!useStrictCount)
    statements.push(createUseStrictDirective());

  // Add original body statements
  elements.forEach((element) => {
    var statement;
    switch (element.type) {
      case MODULE_DECLARATION:
      case IMPORT_DECLARATION:
        statements.push(transformer.transformAny(element));
        break;
      case MODULE_DEFINITION:
        statements.push(transformDefinition(transformer, project, parentUrl,
            element, useStrictCount + 1));
        break;
      case EXPORT_DECLARATION:
        var declaration = element.declaration;
        switch (declaration.type) {
          case MODULE_DECLARATION:
            statements.push(transformer.transformAny(declaration));
            break;
          case NAMED_EXPORT:
            var moduleSpecifier = declaration.moduleSpecifier;
            if (moduleSpecifier) {
              var expression = transformer.transformAny(moduleSpecifier);
              var idName =
                  transformer.getTempVarNameForModuleSpecifier(moduleSpecifier);
              statements.push(createVariableStatement(VAR, idName, expression));
            }
            break;
          case CLASS_DECLARATION:
          case FUNCTION_DECLARATION:
          case VARIABLE_STATEMENT:
            statements.push(declaration);
            break;
          default:
            throw new Error('unreachable');
        }
        break;

      default:
        // class, statement, function declaration
        statements.push(element);
    }
  });

  var module;
  var baseUrl = parentUrl || project.url;
  var url;
  if (tree.type === MODULE)
    url = parentUrl;
  else
    url = resolveUrl(baseUrl, tree.name.processedValue);
  module = project.getModuleForResolvedUrl(url);
  assert(module);

  // Add exports
  var properties = module.getExports().map((exp) => {
    // export_name: {get: function() { return export_name },
    return getGetterExport(transformer, project, exp);
  });
  var descriptors = createObjectLiteralExpression(properties);

  // return Object.preventExtensions(Object.create(null, descriptors))
  statements.push(
      createReturnStatement(
          createObjectPreventExtensions(
              createObjectCreate(createNullLiteral(), descriptors))));

  transformer.popTempVarState();

  // const M = (function() { statements }).call(this);
  // TODO(arv): const is not allowed in ES5 strict
  return createScopedExpression(createFunctionBody(statements));
}

/**
 * Transforms a module definition into a variable statement.
 *
 *   module 'm' {
 *     ...
 *     export x ...
 *   }
 *
 * becomes
 *
 *   var m = (function() {
 *      ...
 *      return Object.freeze({
 *        get x() { return x }
 *      };
 *   }).call(this);
 *
 * @param {ModuleTransformer} transformer
 * @param {Project} project
 * @param {string} parentUrl
 * @param {ModuleDefinition} tree
 * @param {number} useStrictCount
 * @return {ParseTree}
 */
function transformDefinition(transformer, project, parentUrl, tree,
                             useStrictCount) {
  transformer.pushTempVarState();
<<<<<<< HEAD
=======
  var module;
  if (tree.name.type === IDENTIFIER) {
    module = parent.getModule(tree.name.value);
  } else {
    var baseUrl = parent ? parent.url : project.url;
    var url = System.normalResolve(tree.name.processedValue, baseUrl);
    module = project.getModuleForResolvedUrl(url);
  }
  assert(module);
>>>>>>> d855e4e4

  var callExpression = transformModuleElements(transformer, project, parentUrl,
                                               tree, tree.elements, useStrictCount);

  transformer.popTempVarState();

  return createRegister(tree.name, callExpression)
}

function createRegister(name, callExpression) {
  // TODO(arv): Refactor transformModuleElements.
  // $traceurModules.registerModule(name, func, this)
  var func = callExpression.operand.operand.expression;
  return parseStatement
      `System.get('@traceur/module').registerModule(${name}, ${func}, this);`;
}<|MERGE_RESOLUTION|>--- conflicted
+++ resolved
@@ -356,10 +356,12 @@
   var module;
   var baseUrl = parentUrl || project.url;
   var url;
-  if (tree.type === MODULE)
+  if (tree.type === MODULE) {
     url = parentUrl;
-  else
-    url = resolveUrl(baseUrl, tree.name.processedValue);
+  } else {
+    //url = resolveUrl(baseUrl, tree.name.processedValue);
+    url = System.normalResolve(tree.name.processedValue, baseUrl);
+  }
   module = project.getModuleForResolvedUrl(url);
   assert(module);
 
@@ -410,18 +412,9 @@
 function transformDefinition(transformer, project, parentUrl, tree,
                              useStrictCount) {
   transformer.pushTempVarState();
-<<<<<<< HEAD
-=======
-  var module;
-  if (tree.name.type === IDENTIFIER) {
-    module = parent.getModule(tree.name.value);
-  } else {
-    var baseUrl = parent ? parent.url : project.url;
-    var url = System.normalResolve(tree.name.processedValue, baseUrl);
-    module = project.getModuleForResolvedUrl(url);
-  }
-  assert(module);
->>>>>>> d855e4e4
+
+  // var baseUrl = parent ? parent.url : project.url;
+  // var url = System.normalResolve(tree.name.processedValue, baseUrl);
 
   var callExpression = transformModuleElements(transformer, project, parentUrl,
                                                tree, tree.elements, useStrictCount);
