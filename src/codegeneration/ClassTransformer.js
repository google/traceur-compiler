--- conflicted
+++ resolved
@@ -39,32 +39,15 @@
 import {VAR} from '../syntax/TokenType';
 import {MakeStrictTransformer} from './MakeStrictTransformer';
 import {
-<<<<<<< HEAD
-  LET,
-  VAR
-} from '../syntax/TokenType';
-import {
-  createArgumentList,
-  createBlock,
-  createCallExpression,
-  createCallDecoratorStatement,
-=======
   createBlock,
   createEmptyParameterList,
->>>>>>> 8da94294
   createExpressionStatement,
   createFunctionBody,
   createIdentifierExpression as id,
   createMemberExpression,
   createObjectLiteralExpression,
   createParenExpression,
-<<<<<<< HEAD
-  createPropertyNameAssignment,
-  createScript,
-  createStringLiteral,
-=======
   createScopedExpression,
->>>>>>> 8da94294
   createThisExpression,
   createUseStrictDirective,
   createVariableStatement
@@ -203,14 +186,6 @@
     var superClass = this.transformAny(tree.superClass);
 
     var hasConstructor = false;
-<<<<<<< HEAD
-    var protoElements = [], staticElements = [], decoratorStatements = [];
-    // For static methods the base for super calls is the RHS of the
-    // extends (or Function.prototype if there is no extends clause).
-    var staticSuperRef = superClass ?
-        createIdentifierExpression('$__super') :
-        createMemberExpression('Function', 'prototype');
-=======
     var protoElements = [], staticElements = [];
     var constructorBody, constructorParams;
 
@@ -218,7 +193,6 @@
       protoName = this.runtimeInliner_.get('ObjectPrototype');
       superName = this.runtimeInliner_.get('FunctionPrototype');
     }
->>>>>>> 8da94294
 
     tree.elements.forEach((tree) => {
       var elements, proto;
@@ -266,43 +240,6 @@
     var staticObject = createObjectLiteralExpression(staticElements);
     var classExpression;
 
-<<<<<<< HEAD
-    // We branch on whether we have an extends expression or not since when
-    // there is one, setting up the prototype chains gets a lot more
-    // complicated.
-    //
-    // We also need to keep track if there was a user provided constructor or
-    // not in case the extends expression evaluates to null; in that case we
-    // change the default constructor to not call super. That is an just an
-    // optimization, we could let the default constructor do this check at
-    // runtime.
-    //
-    // The extra parentheses around createClass_ is to make the V8 heuristic
-    // ignore that part in the name to use in its stack traces.
-    if (superClass) {
-      classExpression = parseExpression `function($__super) {
-        'use strict';
-        var $__proto = ${this.getProtoParent_}($__super);
-        var ${nameIdent} =
-            (${this.createClass_})(${object}, ${staticObject}, $__proto,
-                                   $__super, ${hasConstructor});
-        
-        return ${nameIdent};
-      }(${superClass})`;
-    } else {
-      classExpression = parseExpression `function() {
-        'use strict';
-        var ${nameIdent} = (${this.createClassNoExtends_})(
-            ${object}, ${staticObject});
-        
-        return ${nameIdent};
-      }()`;      
-    }
-
-    // TODO(tpodom) is there a better way to insert these statements in the expression template?    
-    Array.prototype.splice.apply(classExpression.operand.functionBody.statements, [-1, 0].concat(decoratorStatements));
-    return classExpression;
-=======
     var state = this.state_;
     this.state_ = oldState;
 
@@ -327,7 +264,6 @@
       hasSuper: state.hasSuper,
       hasStaticSuper: state.hasStaticSuper
     };
->>>>>>> 8da94294
   }
 
   get class_() {
@@ -339,19 +275,6 @@
     return this.runtimeInliner_.get('getProtoParent', GET_PROTO_PARENT_CODE);
   }
 
-<<<<<<< HEAD
-  get createClassNoExtends_() {
-    return this.runtimeInliner_.get('createClassNoExtends',
-                                    CREATE_CLASS_NO_EXTENDS_CODE);
-  }
-
-  get getPropertyDescriptor() {
-    return this.runtimeInliner_.get('getPropertyDescriptor');
-  }
-
-
-=======
->>>>>>> 8da94294
   /**
    * Transforms a single class declaration
    *
