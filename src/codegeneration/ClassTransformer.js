--- conflicted
+++ resolved
@@ -12,12 +12,8 @@
 // See the License for the specific language governing permissions and
 // limitations under the License.
 
-<<<<<<< HEAD
 'use strong';
 
-import {AlphaRenamer} from './AlphaRenamer.js';
-=======
->>>>>>> 43b8a579
 import {
   CONSTRUCTOR
 } from '../syntax/PredefinedName.js';
