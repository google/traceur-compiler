// Copyright 2012 Traceur Authors.
//
// Licensed under the Apache License, Version 2.0 (the 'License');
// you may not use this file except in compliance with the License.
// You may obtain a copy of the License at
//
//      http://www.apache.org/licenses/LICENSE-2.0
//
// Unless required by applicable law or agreed to in writing, software
// distributed under the License is distributed on an 'AS IS' BASIS,
// WITHOUT WARRANTIES OR CONDITIONS OF ANY KIND, either express or implied.
// See the License for the specific language governing permissions and
// limitations under the License.

import {
  CONSTRUCTOR
} from '../syntax/PredefinedName';
import {
  GetAccessor,
  MetadataAssignment,
  PropertyMethodAssignment,
  SetAccessor
} from '../syntax/trees/ParseTrees';
import {
  CALL_EXPRESSION,
  ANNOTATED_CLASS_ELEMENT,
  GET_ACCESSOR,
  PROPERTY_METHOD_ASSIGNMENT,
  SET_ACCESSOR
} from '../syntax/trees/ParseTreeType';
import {SuperTransformer} from './SuperTransformer';
import {TempVarTransformer} from './TempVarTransformer';
import {
  LET,
  VAR
} from '../syntax/TokenType';
import {
  createFunctionBody,
  createIdentifierExpression,
  createMemberExpression,
  createObjectLiteralExpression,
  createParenExpression,
  createThisExpression,
  createVariableStatement
} from './ParseTreeFactory';
import {parseOptions} from '../options';
import {
  parseExpression,
  parsePropertyDefinition
} from './PlaceholderParser';
import {propName} from '../staticsemantics/PropName';

// This code is more or less identical to ClassDefinitionEvaluation in the ES6
// draft.
var CREATE_CLASS_CODE =
    `function(object, staticObject, protoParent, superClass, hasConstructor) {
      var ctor = object.constructor;
      if (typeof superClass === 'function')
        ctor.__proto__ = superClass;
      if (!hasConstructor && protoParent === null)
        ctor = object.constructor = function() {};

      var descriptors = %getDescriptors(object);
      descriptors.constructor.enumerable = false;
      ctor.prototype = Object.create(protoParent, descriptors);
      Object.defineProperties(ctor, %getDescriptors(staticObject));

      return ctor;
    }`;

var GET_PROTO_PARENT_CODE =
    `function(superClass) {
      if (typeof superClass === 'function') {
        var prototype = superClass.prototype;
        if (Object(prototype) === prototype || prototype === null)
          return superClass.prototype;
      }
      if (superClass === null)
        return null;
      throw new TypeError();
    }`;

var CREATE_CLASS_NO_EXTENDS_CODE =
    `function(object, staticObject) {
      var ctor = object.constructor;
      Object.defineProperty(object, 'constructor', {enumerable: false});
      ctor.prototype = object;
      Object.defineProperties(ctor, %getDescriptors(staticObject));
      return ctor;
    }`;

// Interaction between ClassTransformer and SuperTransformer:
// - The initial call to SuperTransformer will always be a transformBlock on
//   the body of a function -- method, getter, setter, or constructor.
// - SuperTransformer will never see anything that has not been touched first
//   by ClassTransformer and (if applicable) a previous invocation of
//   SuperTransformer on the functions of any inner classes. [see ref_1]
// - This means that SuperTransformer should only ever see desugared class
//   declarations, and should never see any super expressions that refer to
//   any inner (or outer) classes.

/**
 * Maximally minimal classes
 *
 *   http://wiki.ecmascript.org/doku.php?id=strawman:maximally_minimal_classes
 *
 * This transforms class declarations and class expressions.
 *
 *   class C extends B {
 *     constructor(x) {
 *       super();
 *     }
 *     method() {
 *       super.m();
 *     }
 *   }
 *
 *   =>
 *
 *   let C = traceurRuntime.createClass({
 *      constructor: function C(x) {
 *         traceurRuntime.superCall(this, C, 'constructor', [x]);
 *      },
 *      method: function method() {
 *        traceurRuntime.superCall(this, C, 'm', []);
 *      }
 *   });
 */
export class ClassTransformer extends TempVarTransformer{
  /**
   * @param {UniqueIdentifierGenerator} identifierGenerator
   * @param {RuntimeInliner} runtimeInliner
   * @param {ErrorReporter} reporter
   */
  constructor(identifierGenerator, runtimeInliner, reporter) {
    super(identifierGenerator);
    this.runtimeInliner_ = runtimeInliner;
    this.reporter_ = reporter;
  }

  transformClassShared_(tree, name) {
    var superClass = this.transformAny(tree.superClass);
<<<<<<< HEAD
    var className = tree.name;
    var hasConstructor = false;
    var protoElements = [], staticElements = [], metadata = [];
    var constructorBody, constructorParams;

    if (!superClass) {
      protoName = this.runtimeInliner_.get('ObjectPrototype');
      superName = this.runtimeInliner_.get('FunctionPrototype');
    }
=======
    var nameIdent = createIdentifierExpression(name);
    var protoName = createIdentifierExpression('$__proto');
    var hasConstructor = false;
    var protoElements = [], staticElements = [];
    // For static methods the base for super calls is the RHS of the
    // extends (or Function.prototype if there is no extends clause).
    var staticSuperRef = superClass ?
        createIdentifierExpression('$__super') :
        createMemberExpression('Function', 'prototype');
>>>>>>> bc02f09b

    tree.elements.forEach((tree) => {
      var elements, proto;

      if (tree.type === ANNOTATED_CLASS_ELEMENT) {
        tree = this.transformAnnotatedElement_(metadata, className, tree);
      }

      if (tree.isStatic) {
        elements = staticElements;
        proto = staticSuperRef;
      } else {
        elements = protoElements;
        proto = protoName;
      }

      switch (tree.type) {
        case GET_ACCESSOR:
          elements.push(this.transformGetAccessor_(tree, proto));
          break;

        case SET_ACCESSOR:
          elements.push(this.transformSetAccessor_(tree, proto));
          break;

        case PROPERTY_METHOD_ASSIGNMENT:
<<<<<<< HEAD
          var transformed =
              this.transformPropertyMethodAssignment_(tree, proto);
          if (this.isConstructor_(tree)) {
=======
          if (!tree.isStatic && propName(tree) === CONSTRUCTOR)
>>>>>>> bc02f09b
            hasConstructor = true;
          elements.push(this.transformPropertyMethodAssignment_(tree, proto));
          break;

        default:
          throw new Error(`Unexpected class element: ${tree.type}`);
      }

    });

    // Create constructor if it does not already exist.
    if (!hasConstructor) {
      protoElements.unshift(this.getDefaultConstructor_(tree, superClass,
                                                        protoName));
    }

    var object = createObjectLiteralExpression(protoElements);
    var staticObject = createObjectLiteralExpression(staticElements);
    var classExpression;

    // We branch on whether we have an extends expression or not since when
    // there is one, setting up the prototype chains gets a lot more
    // complicated.
    //
    // We also need to keep track if there was a user provided constructor or
    // not in case the extends expression evaluates to null; in that case we
    // change the default constructor to not call super. That is an just an
    // optimization, we could let the default constructor do this check at
    // runtime.
    //
    // The extra parentheses around createClass_ is to make the V8 heuristic
    // ignore that part in the name to use in its stack traces.
    if (superClass) {
      return parseExpression `function($__super) {
        'use strict';
        var $__proto = ${this.getProtoParent_}($__super);
        var ${nameIdent} =
            (${this.createClass_})(${object}, ${staticObject}, $__proto,
                                   $__super, ${hasConstructor});
        return ${nameIdent};
      }(${superClass})`;
    }

<<<<<<< HEAD
    return {
      hasConstructor,
      constructorParams,
      constructorBody,
      superClass,
      object,
      staticObject,
      hasSuper: state.hasSuper,
      hasStaticSuper: state.hasStaticSuper,
      metadata
    };
=======
    return parseExpression `function() {
      'use strict';
      var ${nameIdent} = (${this.createClassNoExtends_})(
          ${object}, ${staticObject});
      return ${nameIdent};
    }()`;
>>>>>>> bc02f09b
  }

  get createClass_() {
    return this.runtimeInliner_.get('createClass', CREATE_CLASS_CODE);
  }

  get getProtoParent_() {
    return this.runtimeInliner_.get('getProtoParent', GET_PROTO_PARENT_CODE);
  }

<<<<<<< HEAD
  isConstructor_(tree) {
    return !tree.isStatic && propName(tree) === CONSTRUCTOR;
=======
  get createClassNoExtends_() {
    return this.runtimeInliner_.get('createClassNoExtends',
                                    CREATE_CLASS_NO_EXTENDS_CODE);
>>>>>>> bc02f09b
  }

  /**
   * Transforms a single class declaration
   *
   * @param {ClassDeclaration} tree
   * @return {ParseTree}
   */
  transformClassDeclaration(tree) {
    // let <className> = ...
    // The name needs to be different from the class name but similar enough
    // that we can make sense out of our stack traces.
<<<<<<< HEAD
    var name = tree.name.identifierToken.value;

    var protoName = id(`$__${name}__proto`);
    var superName = id(`$__${name}__super`);

    var options =
        this.transformClassElements_(tree, protoName, superName);

    var anonBlock =
        this.transformClassShared_(tree, options, id(name), protoName, superName);
    return this.makeStrict_(anonBlock);
  }

  transformClassShared_(tree, options, name, protoName, superName) {
    var {
      constructorBody,
      constructorParams,
      hasConstructor,
      hasStaticSuper,
      hasSuper,
      object,
      staticObject,
      superClass,
      metadata
    } = options;

    var nameAsBinding = new BindingIdentifier(name.location,
                                              name.identifierToken);
    var func = new FunctionDeclaration(tree.location, nameAsBinding, false,
                                       constructorParams, constructorBody);
    var statements = [func];

    if (!superClass) {
      statements.push(parseStatement `(${this.class_})(${name}, ${object},
                                                       ${staticObject})`);
      return new AnonBlock(null, statements);
    }

    // If ClassExpression the superClass is a param to the IIFE.
    if (tree instanceof ClassExpression) {
      superClass = superName;
    } else if (hasStaticSuper || hasSuper) {
      statements.push(parseStatement `var ${superName} = ${superClass}`);
      // In the rest of the code gen just use the id instead.
      superClass = superName;
    }

    if (hasSuper) {
      statements.push(
          parseStatement `var ${protoName} = ${this.getProtoParent_}(${superClass})`);
      // We only need a binding to the proto parent if super occurs in the code.
      statements.push(parseStatement
          `(${this.class_})(${name}, ${object}, ${staticObject},
                            ${superClass}, ${protoName})`);
    } else {
       statements.push(parseStatement
          `(${this.class_})(${name}, ${object}, ${staticObject},
                            ${superClass})`);
    }

    statements = statements.concat(metadata);
    return new AnonBlock(null, statements);
=======
    var name = '$' + tree.name.identifierToken.value;
    return createVariableStatement(
        // If we allow let in the parser; use let. This let will be transformed
        // by the block binding transformer as needed.
        parseOptions.blockBinding ? LET : VAR,
        tree.name,
        this.transformClassShared_(tree, name));
>>>>>>> bc02f09b
  }

  transformClassExpression(tree) {
    var ident = tree.name ? tree.name.identifierToken.value : this.addTempVar();
    return createParenExpression(this.transformClassShared_(tree, ident));
  }

  transformPropertyMethodAssignment_(tree, protoName) {
    var formalParameterList = this.transformAny(tree.formalParameterList);
    var functionBody = this.transformSuperInFunctionBody_(tree, tree.functionBody,
                                                   protoName);
    if (!tree.isStatic &&
        formalParameterList === tree.formalParameterList &&
        functionBody === tree.functionBody) {
      return tree;
    }

    var isStatic = false;
    return new PropertyMethodAssignment(tree.location, isStatic,
        tree.isGenerator, tree.name, formalParameterList, functionBody);
  }

  transformGetAccessor_(tree, protoName) {
    var body = this.transformSuperInFunctionBody_(tree, tree.body, protoName);
    if (!tree.isStatic && body === tree.body)
      return tree;
    // not static
    return new GetAccessor(tree.location, false, tree.name, body);
  }

  transformSetAccessor_(tree, protoName) {
    var parameter = this.transformAny(tree.parameter);
    var body = this.transformSuperInFunctionBody_(tree, tree.body, protoName);
    if (!tree.isStatic && body === tree.body)
      return tree;
    return new SetAccessor(tree.location, false, tree.name, parameter,
                           body);
  }

  transformSuperInFunctionBody_(methodTree, tree, protoName) {
    this.pushTempVarState();
    var thisName = this.getTempIdentifier();
    var thisDecl = createVariableStatement(VAR, thisName,
                                           createThisExpression());
    var superTransformer = new SuperTransformer(this, this.runtimeInliner_,
        this.reporter_, protoName, methodTree, thisName);
    // ref_1: the inner transformFunctionBody call is key to proper super nesting.
    var transformedTree =
        superTransformer.transformFunctionBody(this.transformFunctionBody(tree));

    this.popTempVarState();

    if (superTransformer.nestedSuper)
      return createFunctionBody([thisDecl].concat(transformedTree.statements));
    return transformedTree;
  }

  getDefaultConstructor_(tree, hasSuper, protoName) {
    // constructor(...args) { super(...args); }
    if (!hasSuper)
      return parsePropertyDefinition `constructor: function() {}`;

    var superTransformer = new SuperTransformer(this, this.runtimeInliner_,
        this.reporter_, protoName, null, null);
    var superCall = superTransformer.createSuperCallExpression(
        createThisExpression(),
        protoName,
        'constructor',
        createIdentifierExpression('arguments'));

    // Manually handle rest+spread to remove slice.
    return parsePropertyDefinition `constructor: function() {
      ${superCall};
    }`;
  }

  transformAnnotatedElement_(metadata, className, tree) {
    var parameters, elem = tree.element;

    // Constructor metadata is rolled up into the top-level class metadata 
    // so we can ignore it here.
    if (!this.isConstructor_(tree)) {      
      metadata.push(new MetadataAssignment(null, elem.name, className, 
        elem.isStatic, elem.type === GET_ACCESSOR, elem.type === SET_ACCESSOR,
        tree.annotations, elem.formalParameterList));
    }

    return elem;
  }

  /**
   * @param {UniqueIdentifierGenerator} identifierGenerator
   * @param {RuntimeInliner} runtimeInliner
   * @param {ErrorReporter} reporter
   * @param {Script} tree
   * @return {Script}
   */
  static transformTree(identifierGenerator, runtimeInliner, reporter, tree) {
    return new this(identifierGenerator, runtimeInliner, reporter).
        transformAny(tree);
  }
}<|MERGE_RESOLUTION|>--- conflicted
+++ resolved
@@ -138,19 +138,8 @@
     this.reporter_ = reporter;
   }
 
-  transformClassShared_(tree, name) {
+  transformClassShared_(tree, name, metadata) {
     var superClass = this.transformAny(tree.superClass);
-<<<<<<< HEAD
-    var className = tree.name;
-    var hasConstructor = false;
-    var protoElements = [], staticElements = [], metadata = [];
-    var constructorBody, constructorParams;
-
-    if (!superClass) {
-      protoName = this.runtimeInliner_.get('ObjectPrototype');
-      superName = this.runtimeInliner_.get('FunctionPrototype');
-    }
-=======
     var nameIdent = createIdentifierExpression(name);
     var protoName = createIdentifierExpression('$__proto');
     var hasConstructor = false;
@@ -160,13 +149,12 @@
     var staticSuperRef = superClass ?
         createIdentifierExpression('$__super') :
         createMemberExpression('Function', 'prototype');
->>>>>>> bc02f09b
 
     tree.elements.forEach((tree) => {
       var elements, proto;
 
       if (tree.type === ANNOTATED_CLASS_ELEMENT) {
-        tree = this.transformAnnotatedElement_(metadata, className, tree);
+        tree = this.transformAnnotatedElement_(metadata, name, tree);
       }
 
       if (tree.isStatic) {
@@ -187,13 +175,7 @@
           break;
 
         case PROPERTY_METHOD_ASSIGNMENT:
-<<<<<<< HEAD
-          var transformed =
-              this.transformPropertyMethodAssignment_(tree, proto);
-          if (this.isConstructor_(tree)) {
-=======
-          if (!tree.isStatic && propName(tree) === CONSTRUCTOR)
->>>>>>> bc02f09b
+          if (this.isConstructor_(tree)) 
             hasConstructor = true;
           elements.push(this.transformPropertyMethodAssignment_(tree, proto));
           break;
@@ -237,26 +219,12 @@
       }(${superClass})`;
     }
 
-<<<<<<< HEAD
-    return {
-      hasConstructor,
-      constructorParams,
-      constructorBody,
-      superClass,
-      object,
-      staticObject,
-      hasSuper: state.hasSuper,
-      hasStaticSuper: state.hasStaticSuper,
-      metadata
-    };
-=======
     return parseExpression `function() {
       'use strict';
       var ${nameIdent} = (${this.createClassNoExtends_})(
           ${object}, ${staticObject});
       return ${nameIdent};
-    }()`;
->>>>>>> bc02f09b
+    }()`;    
   }
 
   get createClass_() {
@@ -267,14 +235,13 @@
     return this.runtimeInliner_.get('getProtoParent', GET_PROTO_PARENT_CODE);
   }
 
-<<<<<<< HEAD
-  isConstructor_(tree) {
-    return !tree.isStatic && propName(tree) === CONSTRUCTOR;
-=======
   get createClassNoExtends_() {
     return this.runtimeInliner_.get('createClassNoExtends',
                                     CREATE_CLASS_NO_EXTENDS_CODE);
->>>>>>> bc02f09b
+  }
+
+  isConstructor_(tree) {
+    return !tree.isStatic && propName(tree) === CONSTRUCTOR;
   }
 
   /**
@@ -284,86 +251,25 @@
    * @return {ParseTree}
    */
   transformClassDeclaration(tree) {
+    var metadata = [];
+
     // let <className> = ...
     // The name needs to be different from the class name but similar enough
     // that we can make sense out of our stack traces.
-<<<<<<< HEAD
-    var name = tree.name.identifierToken.value;
-
-    var protoName = id(`$__${name}__proto`);
-    var superName = id(`$__${name}__super`);
-
-    var options =
-        this.transformClassElements_(tree, protoName, superName);
-
-    var anonBlock =
-        this.transformClassShared_(tree, options, id(name), protoName, superName);
-    return this.makeStrict_(anonBlock);
-  }
-
-  transformClassShared_(tree, options, name, protoName, superName) {
-    var {
-      constructorBody,
-      constructorParams,
-      hasConstructor,
-      hasStaticSuper,
-      hasSuper,
-      object,
-      staticObject,
-      superClass,
-      metadata
-    } = options;
-
-    var nameAsBinding = new BindingIdentifier(name.location,
-                                              name.identifierToken);
-    var func = new FunctionDeclaration(tree.location, nameAsBinding, false,
-                                       constructorParams, constructorBody);
-    var statements = [func];
-
-    if (!superClass) {
-      statements.push(parseStatement `(${this.class_})(${name}, ${object},
-                                                       ${staticObject})`);
-      return new AnonBlock(null, statements);
-    }
-
-    // If ClassExpression the superClass is a param to the IIFE.
-    if (tree instanceof ClassExpression) {
-      superClass = superName;
-    } else if (hasStaticSuper || hasSuper) {
-      statements.push(parseStatement `var ${superName} = ${superClass}`);
-      // In the rest of the code gen just use the id instead.
-      superClass = superName;
-    }
-
-    if (hasSuper) {
-      statements.push(
-          parseStatement `var ${protoName} = ${this.getProtoParent_}(${superClass})`);
-      // We only need a binding to the proto parent if super occurs in the code.
-      statements.push(parseStatement
-          `(${this.class_})(${name}, ${object}, ${staticObject},
-                            ${superClass}, ${protoName})`);
-    } else {
-       statements.push(parseStatement
-          `(${this.class_})(${name}, ${object}, ${staticObject},
-                            ${superClass})`);
-    }
-
-    statements = statements.concat(metadata);
-    return new AnonBlock(null, statements);
-=======
     var name = '$' + tree.name.identifierToken.value;
-    return createVariableStatement(
+    var statement = createVariableStatement(
         // If we allow let in the parser; use let. This let will be transformed
         // by the block binding transformer as needed.
         parseOptions.blockBinding ? LET : VAR,
         tree.name,
-        this.transformClassShared_(tree, name));
->>>>>>> bc02f09b
+        this.transformClassShared_(tree, name, metadata));
+    return createScript([statement].concat(metadata));
   }
 
   transformClassExpression(tree) {
-    var ident = tree.name ? tree.name.identifierToken.value : this.addTempVar();
-    return createParenExpression(this.transformClassShared_(tree, ident));
+    var metadata = [], ident = tree.name ? tree.name.identifierToken.value : this.addTempVar();
+    var statement = createParenExpression(this.transformClassShared_(tree, ident, metadata));
+    return createScript([statement].concat(metadata));
   }
 
   transformPropertyMethodAssignment_(tree, protoName) {
@@ -441,7 +347,7 @@
     // Constructor metadata is rolled up into the top-level class metadata 
     // so we can ignore it here.
     if (!this.isConstructor_(tree)) {      
-      metadata.push(new MetadataAssignment(null, elem.name, className, 
+      metadata.push(new ClassMemberMetadata(null, elem.name, className, 
         elem.isStatic, elem.type === GET_ACCESSOR, elem.type === SET_ACCESSOR,
         tree.annotations, elem.formalParameterList));
     }
