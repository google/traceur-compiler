// Copyright 2012 Traceur Authors.
//
// Licensed under the Apache License, Version 2.0 (the "License");
// you may not use this file except in compliance with the License.
// You may obtain a copy of the License at
//
//      http://www.apache.org/licenses/LICENSE-2.0
//
// Unless required by applicable law or agreed to in writing, software
// distributed under the License is distributed on an "AS IS" BASIS,
// WITHOUT WARRANTIES OR CONDITIONS OF ANY KIND, either express or implied.
// See the License for the specific language governing permissions and
// limitations under the License.

'use strong';

import {
  IDENTIFIER_EXPRESSION,
  LITERAL_EXPRESSION,
  PAREN_EXPRESSION,
  UNARY_EXPRESSION
} from '../syntax/trees/ParseTreeType.js';
import {
  UNDEFINED
} from '../syntax/PredefinedName.js';
import {
  VOID
} from '../syntax/TokenType.js';

/**
 * @param {Array<ParseTree>} list
 * @return {boolean}
 */
export function hasUseStrict(list) {
<<<<<<< HEAD
  for (var i = 0; i < list.length; i++) {
    if (!list[i].isDirectivePrologue()) {
=======
  for (let i = 0; i < list.length; i++) {
    if (!list[i].isDirectivePrologue())
>>>>>>> 216fcc1b
      return false;
    }
    if (list[i].isUseStrongDirective() || list[i].isUseStrictDirective()) {
      return true;
    }
  }
  return false;
}

/**
 * @param {ParseTree} tree
 * @return {boolean}
 */
export function isUndefined(tree) {
  if (tree.type === PAREN_EXPRESSION)
    return isUndefined(tree.expression);

  return tree.type === IDENTIFIER_EXPRESSION &&
      tree.identifierToken.value === UNDEFINED;
}

/**
 * @param {ParseTree} tree
 * @return {boolean}
 */
export function isVoidExpression(tree) {
  if (tree.type === PAREN_EXPRESSION)
    return isVoidExpression(tree.expression);
  // Any void expression without side effects can be dropped. Maybe expand
  // this as needed?
  return tree.type === UNARY_EXPRESSION && tree.operator.type === VOID &&
      isLiteralExpression(tree.operand);
}

/**
 * @param {ParseTree} tree
 * @return {boolean}
 */
export function isLiteralExpression(tree) {
  if (tree.type === PAREN_EXPRESSION)
    return isLiteralExpression(tree.expression);
  return tree.type === LITERAL_EXPRESSION;
}<|MERGE_RESOLUTION|>--- conflicted
+++ resolved
@@ -32,13 +32,8 @@
  * @return {boolean}
  */
 export function hasUseStrict(list) {
-<<<<<<< HEAD
-  for (var i = 0; i < list.length; i++) {
+  for (let i = 0; i < list.length; i++) {
     if (!list[i].isDirectivePrologue()) {
-=======
-  for (let i = 0; i < list.length; i++) {
-    if (!list[i].isDirectivePrologue())
->>>>>>> 216fcc1b
       return false;
     }
     if (list[i].isUseStrongDirective() || list[i].isUseStrictDirective()) {
