// Copyright 2015 Traceur Authors.
//
// Licensed under the Apache License, Version 2.0 (the "License");
// you may not use this file except in compliance with the License.
// You may obtain a copy of the License at
//
//      http://www.apache.org/licenses/LICENSE-2.0
//
// Unless required by applicable law or agreed to in writing, software
// distributed under the License is distributed on an "AS IS" BASIS,
// WITHOUT WARRANTIES OR CONDITIONS OF ANY KIND, either express or implied.
// See the License for the specific language governing permissions and
// limitations under the License.

import {isStrictKeyword} from '../syntax/Keywords.js';
import {ParseTreeVisitor} from '../syntax/ParseTreeVisitor.js';
import {SLOPPY_MODE, STRONG_MODE} from './LanguageMode.js';
import {StringSet} from '../util/StringSet.js';
import {ARGUMENTS, EVAL, UNDEFINED} from '../syntax/PredefinedName.js';

/**
 * This visitor is used to find strict keywords (and eval/arguments) for
 * strict function formal parameters as well as finding duplicate bindings in
 * formal paramater list for strict functions and sloppy function with non
 * simple formal parameters.
 *
 * In the case of non strict params we keep track of the duplicate names in case
 * we see a default, rest or destructuring later in the list.
 */
class ParameterValidationVisitor extends ParseTreeVisitor {
  /**
   * @param {boolean} languageMode
   * @param {ErrorReporter} reporter
   */
  constructor(languageMode, reporter) {
    super();
    this.reporter_ = reporter;
    this.names_ = new StringSet();
    this.errors_ = [];
    this.reportStrictKeywords_ = languageMode !== SLOPPY_MODE;
    // In the case of sloppy functions this changes when we see a default,
    // rest or destructuring param.
    this.reportDuplicates_ = languageMode !== SLOPPY_MODE;
    this.reportUndefined_ = languageMode === STRONG_MODE;
  }

  visitBindingIdentifier(tree) {
    let name = tree.identifierToken.toString();
    if (this.reportStrictKeywords_ &&
<<<<<<< HEAD
        (isStrictKeyword(name) || name === EVAL || name === ARGUMENTS)) {
      this.reporter_.reportError(tree.location.start,
=======
        (isStrictKeyword(name) || name === 'eval' || name === 'arguments')) {
      this.reporter_.reportError(tree.location,
>>>>>>> 4360da63
                                 `${name} is a reserved identifier`);
    }

    if (this.reportUndefined_ && name === UNDEFINED) {
      this.reporter_.reportError(
          tree.location.start,
          'In strong mode, binding or assigning to undefined is deprecated');
    }

    if (this.names_.has(name)) {
      this.maybeReportDuplicateError_(name, tree.location);
    }
    this.names_.add(name);
  }

  visitBindingElement(tree) {
    if (tree.initializer !== null) {
      this.reportEarlierErrors_();
    }
    this.visitAny(tree.binding);
    // Do not visit initializer.
  }

  visitRestParameter(tree) {
    this.reportEarlierErrors_();
    this.visitAny(tree.identifier);
    // Do not visit typeAnnotation.
  }

  visitFormalParameter(tree) {
    this.visitAny(tree.parameter);
    // Do not visit typeAnnotation or annotations.
  }

  visitArrayPattern(tree) {
    this.reportEarlierErrors_();
    super.visitArrayPattern(tree);
  }

  visitObjectPattern(tree) {
    this.reportEarlierErrors_();
    super.visitObjectPattern(tree);
  }

  reportDuplicateError_(name, location) {
    this.reporter_.reportError(location, `Duplicate parameter name ${name}`);
  }

  maybeReportDuplicateError_(name, location) {
    if (this.reportDuplicates_) {
      this.reportDuplicateError_(name, location);
    } else {
      this.errors_.push(name, location);
    }
  }

  reportEarlierErrors_() {
    if (!this.reportDuplicates_) {
      this.reportDuplicates_ = true;
      for (let i = 0; i < this.errors_.length; i += 2) {
        let name = this.errors_[i];
        let location = this.errors_[i + 1];
        this.reportDuplicateError_(name, location);
      }
    }
  }
}

export default function(tree, languageMode, reporter) {
  new ParameterValidationVisitor(languageMode, reporter).visitAny(tree);
}<|MERGE_RESOLUTION|>--- conflicted
+++ resolved
@@ -12,11 +12,11 @@
 // See the License for the specific language governing permissions and
 // limitations under the License.
 
-import {isStrictKeyword} from '../syntax/Keywords.js';
+import {ARGUMENTS, EVAL, UNDEFINED} from '../syntax/PredefinedName.js';
 import {ParseTreeVisitor} from '../syntax/ParseTreeVisitor.js';
 import {SLOPPY_MODE, STRONG_MODE} from './LanguageMode.js';
 import {StringSet} from '../util/StringSet.js';
-import {ARGUMENTS, EVAL, UNDEFINED} from '../syntax/PredefinedName.js';
+import {isStrictKeyword} from '../syntax/Keywords.js';
 
 /**
  * This visitor is used to find strict keywords (and eval/arguments) for
@@ -29,7 +29,7 @@
  */
 class ParameterValidationVisitor extends ParseTreeVisitor {
   /**
-   * @param {boolean} languageMode
+   * @param {Number} languageMode
    * @param {ErrorReporter} reporter
    */
   constructor(languageMode, reporter) {
@@ -47,19 +47,14 @@
   visitBindingIdentifier(tree) {
     let name = tree.identifierToken.toString();
     if (this.reportStrictKeywords_ &&
-<<<<<<< HEAD
         (isStrictKeyword(name) || name === EVAL || name === ARGUMENTS)) {
-      this.reporter_.reportError(tree.location.start,
-=======
-        (isStrictKeyword(name) || name === 'eval' || name === 'arguments')) {
       this.reporter_.reportError(tree.location,
->>>>>>> 4360da63
                                  `${name} is a reserved identifier`);
     }
 
     if (this.reportUndefined_ && name === UNDEFINED) {
       this.reporter_.reportError(
-          tree.location.start,
+          tree.location,
           'In strong mode, binding or assigning to undefined is deprecated');
     }
 
