--- conflicted
+++ resolved
@@ -14,17 +14,9 @@
 
 'use strict';
 
-<<<<<<< HEAD
+var traceur = require('./traceur.js');
 var compileAllJsFilesInDir =
     require('./compile-single-file.js').compileAllJsFilesInDir;
-=======
-var fs = require('q-io/fs');
-var path = require('path');
-
-var writeTreeToFile = require('./compiler.js').writeTreeToFile;
-
->>>>>>> d25082cb
-var traceur = require('./traceur.js');
 
 if (process.argv.length < 4) {
   console.log('Not enough arguments!\n' +
@@ -36,12 +28,7 @@
 var options = traceur.options;
 options.modules = 'requirejs';
 
-<<<<<<< HEAD
 var inputDir = process.argv[2];
 var outputDir = process.argv[3];
-=======
-var inputDir = path.normalize(process.argv[2]);
-var outputDir = path.normalize(process.argv[3]);
->>>>>>> d25082cb
 
 compileAllJsFilesInDir(inputDir, outputDir);