--- conflicted
+++ resolved
@@ -113,15 +113,8 @@
           var tree = allLoaded(basePath, reporter, elements);
           callback(tree);
         }
-<<<<<<< HEAD
-      }, function () {
-        // TODO codeUnit is not returned by loadAsScript
-        console.error(codeUnit.error);
-        errback(codeUnit.error);
-=======
       }, function(err) {
         errback(err);
->>>>>>> d6bad48f
       });
   }
 
