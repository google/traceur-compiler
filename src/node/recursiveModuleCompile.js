--- conflicted
+++ resolved
@@ -25,11 +25,7 @@
 
 var cwd = process.cwd();
 
-<<<<<<< HEAD
-function revertCwd(){
-=======
 function revertCwd() {
->>>>>>> 6fb820e4
   process.chdir(cwd);
 }
 
@@ -60,11 +56,7 @@
       compiler.writeTreeToFile(tree, resolvedOutputFile);
       revertCwd();
       resolve();
-<<<<<<< HEAD
-    }, function(){
-=======
     }, function() {
->>>>>>> 6fb820e4
       revertCwd();
       reject.apply(null, arguments);
     });
