// Copyright 2013 Traceur Authors.
//
// Licensed under the Apache License, Version 2.0 (the "License");
// you may not use this file except in compliance with the License.
// You may obtain a copy of the License at
//
//      http://www.apache.org/licenses/LICENSE-2.0
//
// Unless required by applicable law or agreed to in writing, software
// distributed under the License is distributed on an "AS IS" BASIS,
// WITHOUT WARRANTIES OR CONDITIONS OF ANY KIND, either express or implied.
// See the License for the specific language governing permissions and
// limitations under the License.

import {
  AttachModuleNameTransformer
} from '../codegeneration/module/AttachModuleNameTransformer';
import {FromOptionsTransformer} from '../codegeneration/FromOptionsTransformer';
import {ModuleAnalyzer} from '../semantics/ModuleAnalyzer';
import {ModuleSpecifierVisitor} from
    '../codegeneration/module/ModuleSpecifierVisitor';
import {ModuleSymbol} from '../semantics/symbols/ModuleSymbol';
import {Parser} from '../syntax/Parser';
import {options} from '../options';
import {SourceFile} from '../syntax/SourceFile';
import {write} from '../outputgeneration/TreeWriter';
import {UniqueIdentifierGenerator} from
    '../codegeneration/UniqueIdentifierGenerator';
import {isAbsolute, resolveUrl} from '../util/url';
import {webLoader} from './webLoader';


import {assert} from '../util/assert';

// TODO These CodeUnit (aka Load) states are used by code in this file
// that belongs in Loader.
var NOT_STARTED = 0;
var LOADING = 1;
var LOADED = 2;
var PARSED = 3;
var TRANSFORMED = 4;
var COMPLETE = 5;
var ERROR = 6;

var identifierGenerator = new UniqueIdentifierGenerator();

export class LoaderHooks {
  constructor(reporter, rootUrl, outputOptions = undefined, fileLoader = webLoader) {
    this.reporter = reporter;
    this.rootUrl_ = rootUrl;
    this.outputOptions_ = outputOptions;
    this.fileLoader = fileLoader;
    this.analyzer_ = new ModuleAnalyzer(this.reporter);
  }

  // TODO Used for eval(): can we get the function call to supply callerURL?
  rootUrl() {
    return this.rootUrl_;
  }

  getModuleSpecifiers(codeUnit) {
    // Parse
    if (!this.parse(codeUnit))
      return;

    codeUnit.state = PARSED;

    // Analyze to find dependencies
    var moduleSpecifierVisitor = new ModuleSpecifierVisitor(this.reporter);
    moduleSpecifierVisitor.visit(codeUnit.metadata.tree);
    return moduleSpecifierVisitor.moduleSpecifiers;
  }

  parse(codeUnit) {
    assert(!codeUnit.metadata.tree);
    var reporter = this.reporter;
    var normalizedName = codeUnit.normalizedName;
    var program = codeUnit.text;
    // For error reporting, prefer loader URL, fallback if we did not load text.
    var url = codeUnit.url || normalizedName;
    var file = new SourceFile(url, program);
    var parser = new Parser(reporter, file);
    if (codeUnit.type == 'module')
      codeUnit.metadata.tree = parser.parseModule();
    else
      codeUnit.metadata.tree = parser.parseScript();

    codeUnit.metadata.moduleSymbol =
      new ModuleSymbol(codeUnit.metadata.tree, normalizedName);

    return !reporter.hadError();
  }

  transform(codeUnit) {
    var transformer = new AttachModuleNameTransformer(codeUnit.normalizedName);
    var transformedTree = transformer.transformAny(codeUnit.metadata.tree);
    transformer = new FromOptionsTransformer(this.reporter,
        identifierGenerator);

    return transformer.transform(transformedTree);
  }

  fetch({address}, callback, errback) {
    this.fileLoader.load(address, callback, errback);
  }

  instantiate({name, metadata, address, source, sourceMap}) {
    return undefined;
  }

  locate(load) {
    load.url = this.locate_(load);
    return load.url;
  }

  locate_(load) {
    var normalizedModuleName = load.normalizedName;
    var asJS = normalizedModuleName + '.js';
    // Tolerate .js endings
    if (/\.js$/.test(normalizedModuleName))
      asJS = normalizedModuleName;
    if (options.referrer) {
      if (asJS.indexOf(options.referrer) === 0) {
        asJS = asJS.slice(options.referrer.length);
        load.metadata.locateMap = {
          pattern: options.referrer,
          replacement: ''
        };
      }
    }
    if (isAbsolute(asJS))
      return asJS;
    var baseURL = load.metadata && load.metadata.baseURL;
    baseURL = baseURL || this.rootUrl();
    if (baseURL) {
      load.metadata.baseURL = baseURL;
      return resolveUrl(baseURL, asJS);
    }
    return asJS;
  }

  nameTrace(load) {
    var trace = '';
    if (load.metadata.locateMap) {
      trace += this.locateMapTrace(load);
    }
    if (load.metadata.baseURL) {
      trace += this.baseURLTrace(load);
    }
    return trace;
  }

  locateMapTrace(load) {
    var map = load.metadata.locateMap;
    return `LoaderHooks.locate found \'${map.pattern}\' -> \'${map.replacement}\'\n`;
  }

  baseURLTrace(load) {
    return 'LoaderHooks.locate resolved against \'' + load.metadata.baseURL + '\'\n';
  }

  evaluateCodeUnit(codeUnit) {
    // Source for modules compile into calls to registerModule(url, fnc).
    //
    // TODO(arv): Eval in the right context.
    var result = ('global', eval)(codeUnit.metadata.transcoded);
    codeUnit.metadata.transformedTree = null;
    return result;
  }

  analyzeDependencies(dependencies, loader) {
    var trees = [];
    var moduleSymbols = [];
    for (var i = 0; i < dependencies.length; i++) {
      var codeUnit = dependencies[i];

      // We should not have gotten here if not all are PARSED or larget.
      assert(codeUnit.state >= PARSED);

      if (codeUnit.state == PARSED) {
        trees.push(codeUnit.metadata.tree);
        moduleSymbols.push(codeUnit.metadata.moduleSymbol);
      }
    }

    this.analyzer_.analyzeTrees(trees, moduleSymbols, loader);
    this.checkForErrors(dependencies, 'analyze');
  }

  // TODO(jjb): this function belongs in Loader
  transformDependencies(dependencies) {
    for (var i = 0; i < dependencies.length; i++) {
      var codeUnit = dependencies[i];
      if (codeUnit.state >= TRANSFORMED) {
        continue;
      }
      this.transformCodeUnit(codeUnit);
      this.instantiate(codeUnit);
    }
    this.checkForErrors(dependencies, 'transform');
  }

  transformCodeUnit(codeUnit) {
    this.transformDependencies(codeUnit.dependencies); // depth first
    codeUnit.metadata.transformedTree = codeUnit.transform();
    codeUnit.state = TRANSFORMED;
<<<<<<< HEAD
    codeUnit.data.transcoded =  write(codeUnit.data.transformedTree,
                                      this.outputOptions_);
    if (codeUnit.url && codeUnit.data.transcoded)
      codeUnit.data.transcoded += '//# sourceURL=' + codeUnit.url;
=======
    codeUnit.metadata.transcoded =  TreeWriter.write(codeUnit.metadata.transformedTree,
        this.outputOptions_);
    if (codeUnit.url && codeUnit.metadata.transcoded)
      codeUnit.metadata.transcoded += '//# sourceURL=' + codeUnit.url;
>>>>>>> 34ba8d83
    // TODO(jjb): return sourcemaps not sideeffect
    codeUnit.sourceMap =
      this.outputOptions_ && this.outputOptions_.sourceMap;
  }


  checkForErrors(dependencies, phase) {
    if (this.reporter.hadError()) {
      for (var i = 0; i < dependencies.length; i++) {
        var codeUnit = dependencies[i];
        if (codeUnit.state >= COMPLETE) {
          continue;
        }
        codeUnit.state = ERROR;
      }

      for (var i = 0; i < dependencies.length; i++) {
        var codeUnit = dependencies[i];
        if (codeUnit.state == ERROR) {
          codeUnit.dispatchError(phase);
        }
      }
    }
  }

}<|MERGE_RESOLUTION|>--- conflicted
+++ resolved
@@ -204,17 +204,10 @@
     this.transformDependencies(codeUnit.dependencies); // depth first
     codeUnit.metadata.transformedTree = codeUnit.transform();
     codeUnit.state = TRANSFORMED;
-<<<<<<< HEAD
-    codeUnit.data.transcoded =  write(codeUnit.data.transformedTree,
-                                      this.outputOptions_);
-    if (codeUnit.url && codeUnit.data.transcoded)
-      codeUnit.data.transcoded += '//# sourceURL=' + codeUnit.url;
-=======
-    codeUnit.metadata.transcoded =  TreeWriter.write(codeUnit.metadata.transformedTree,
+    codeUnit.metadata.transcoded = write(codeUnit.metadata.transformedTree,
         this.outputOptions_);
     if (codeUnit.url && codeUnit.metadata.transcoded)
       codeUnit.metadata.transcoded += '//# sourceURL=' + codeUnit.url;
->>>>>>> 34ba8d83
     // TODO(jjb): return sourcemaps not sideeffect
     codeUnit.sourceMap =
       this.outputOptions_ && this.outputOptions_.sourceMap;
