// Copyright 2012 Traceur Authors.
//
// Licensed under the Apache License, Version 2.0 (the "License");
// you may not use this file except in compliance with the License.
// You may obtain a copy of the License at
//
//      http://www.apache.org/licenses/LICENSE-2.0
//
// Unless required by applicable law or agreed to in writing, software
// distributed under the License is distributed on an "AS IS" BASIS,
// WITHOUT WARRANTIES OR CONDITIONS OF ANY KIND, either express or implied.
// See the License for the specific language governing permissions and
// limitations under the License.

/**
 * The traceur runtime.
 */
(function(global) {
  'use strict';

  if (global.$traceurRuntime) {
    // Prevents from being executed multiple times.
    return;
  }

  var $Object = Object;
  var $TypeError = TypeError;
  var $create = $Object.create;
  var $defineProperties = $Object.defineProperties;
  var $defineProperty = $Object.defineProperty;
  var $freeze = $Object.freeze;
  var $getOwnPropertyDescriptor = $Object.getOwnPropertyDescriptor;
  var $getOwnPropertyNames = $Object.getOwnPropertyNames;
  var $getPrototypeOf = $Object.getPrototypeOf;
  var $hasOwnProperty = $Object.prototype.hasOwnProperty;
  var $toString = $Object.prototype.toString;

  function nonEnum(value) {
    return {
      configurable: true,
      enumerable: false,
      value: value,
      writable: true
    };
  }

  // ### Primitive value types
  var types = {
    void: function voidType() {},
    any: function any() {},
    string: function string() {},
    number: function number() {},
    boolean: function boolean() {}
  };

  var method = nonEnum;

  // ### Symbols
  //
  // Symbols are emulated using an object which is an instance of SymbolValue.
  // Calling Symbol as a function returns a symbol value object.
  //
  // If options.symbols is enabled then all property accesses are transformed
  // into runtime calls which uses the internal string as the real property
  // name.
  //
  // If options.symbols is disabled symbols just toString as their internal
  // representation, making them work but leak as enumerable properties.

  var counter = 0;

  /**
   * Generates a new unique string.
   * @return {string}
   */
  function newUniqueString() {
    return '__$' + Math.floor(Math.random() * 1e9) + '$' + ++counter + '$__';
  }

  // The string used for the real property.
  var symbolInternalProperty = newUniqueString();
  var symbolDescriptionProperty = newUniqueString();

  // Used for the Symbol wrapper
  var symbolDataProperty = newUniqueString();

  // All symbol values are kept in this map. This is so that we can get back to
  // the symbol object if all we have is the string key representing the symbol.
  var symbolValues = $create(null);

  function isSymbol(symbol) {
    return typeof symbol === 'object' && symbol instanceof SymbolValue;
  }

  function typeOf(v) {
    if (isSymbol(v))
      return 'symbol';
    return typeof v;
  }

  /**
   * Creates a new unique symbol object.
   * @param {string=} string Optional string used for toString.
   * @constructor
   */
  function Symbol(description) {
    var value = new SymbolValue(description);
    if (!(this instanceof Symbol))
      return value;

    // new Symbol should throw.
    //
    // There are two ways to get a wrapper to a symbol. Either by doing
    // Object(symbol) or call a non strict function using a symbol value as
    // this. To correctly handle these two would require a lot of work for very
    // little gain so we are not doing those at the moment.
    throw new TypeError('Symbol cannot be new\'ed');
  }

  $defineProperty(Symbol.prototype, 'constructor', nonEnum(Symbol));
  $defineProperty(Symbol.prototype, 'toString', method(function() {
    var symbolValue = this[symbolDataProperty];
    if (!getOption('symbols'))
      return symbolValue[symbolInternalProperty];
    if (!symbolValue)
      throw TypeError('Conversion from symbol to string');
    var desc = symbolValue[symbolDescriptionProperty];
    if (desc === undefined)
      desc = '';
    return 'Symbol(' + desc + ')';
  }));
  $defineProperty(Symbol.prototype, 'valueOf', method(function() {
    var symbolValue = this[symbolDataProperty];
    if (!symbolValue)
      throw TypeError('Conversion from symbol to string');
    if (!getOption('symbols'))
      return symbolValue[symbolInternalProperty];
    return symbolValue;
  }));

  function SymbolValue(description) {
    var key = newUniqueString();
    $defineProperty(this, symbolDataProperty, {value: this});
    $defineProperty(this, symbolInternalProperty, {value: key});
    $defineProperty(this, symbolDescriptionProperty, {value: description});
    $freeze(this);
    symbolValues[key] = this;
  }
  $defineProperty(SymbolValue.prototype, 'constructor', nonEnum(Symbol));
  $defineProperty(SymbolValue.prototype, 'toString', {
    value: Symbol.prototype.toString,
    enumerable: false
  });
  $defineProperty(SymbolValue.prototype, 'valueOf', {
    value: Symbol.prototype.valueOf,
    enumerable: false
  });
  $freeze(SymbolValue.prototype);

  Symbol.iterator = Symbol();

  function toProperty(name) {
    if (isSymbol(name))
      return name[symbolInternalProperty];
    return name;
  }

  // Override getOwnPropertyNames to filter out private name keys.
  function getOwnPropertyNames(object) {
    var rv = [];
    var names = $getOwnPropertyNames(object);
    for (var i = 0; i < names.length; i++) {
      var name = names[i];
      if (!symbolValues[name])
        rv.push(name);
    }
    return rv;
  }

  function getOwnPropertyDescriptor(object, name) {
    return $getOwnPropertyDescriptor(object, toProperty(name));
  }

  function getOwnPropertySymbols(object) {
    var rv = [];
    var names = $getOwnPropertyNames(object);
    for (var i = 0; i < names.length; i++) {
      var symbol = symbolValues[names[i]];
      if (symbol)
        rv.push(symbol);
    }
    return rv;
  }

  // Override Object.prototpe.hasOwnProperty to always return false for
  // private names.
  function hasOwnProperty(name) {
    return $hasOwnProperty.call(this, toProperty(name));
  }

  function getOption(name) {
    return global.traceur && global.traceur.options[name];
  }

  function setProperty(object, name, value) {
    var sym, desc;
    if (isSymbol(name)) {
      sym = name;
      name = name[symbolInternalProperty];
    }
    object[name] = value;
    if (sym && (desc = $getOwnPropertyDescriptor(object, name)))
      $defineProperty(object, name, {enumerable: false});
    return value;
  }

  function defineProperty(object, name, descriptor) {
    if (isSymbol(name)) {
      // Symbols should not be enumerable. We need to create a new descriptor
      // before calling the original defineProperty because the property might
      // be made non configurable.
      if (descriptor.enumerable) {
        descriptor = $create(descriptor, {
          enumerable: {value: false}
        });
      }
      name = name[symbolInternalProperty];
    }
    $defineProperty(object, name, descriptor);

    return object;
  }

  function polyfillObject(Object) {
    $defineProperty(Object, 'defineProperty', {value: defineProperty});
    $defineProperty(Object, 'getOwnPropertyNames',
                    {value: getOwnPropertyNames});
    $defineProperty(Object, 'getOwnPropertyDescriptor',
                    {value: getOwnPropertyDescriptor});
    $defineProperty(Object.prototype, 'hasOwnProperty',
                    {value: hasOwnProperty});

    Object.getOwnPropertySymbols = getOwnPropertySymbols;

    // Object.is

    // Unlike === this returns true for (NaN, NaN) and false for (0, -0).
    function is(left, right) {
      if (left === right)
        return left !== 0 || 1 / left === 1 / right;
      return left !== left && right !== right;
    }

    $defineProperty(Object, 'is', method(is));

    // Object.assign (19.1.3.1)
    function assign(target, source) {
      var props = $getOwnPropertyNames(source);
      var p, length = props.length;
      for (p = 0; p < length; p++) {
        target[props[p]] = source[props[p]];
      }
      return target;
    }

    $defineProperty(Object, 'assign', method(assign));

    // Object.mixin (19.1.3.15)
    function mixin(target, source) {
      var props = $getOwnPropertyNames(source);
      var p, descriptor, length = props.length;
      for (p = 0; p < length; p++) {
        descriptor = $getOwnPropertyDescriptor(source, props[p]);
        $defineProperty(target, props[p], descriptor);
      }
      return target;
    }

    $defineProperty(Object, 'mixin', method(mixin));
  }

  function exportStar(object) {
    for (var i = 1; i < arguments.length; i++) {
      var names = $getOwnPropertyNames(arguments[i]);
      for (var j = 0; j < names.length; j++) {
        (function(mod, name) {
          $defineProperty(object, name, {
            get: function() { return mod[name]; },
            enumerable: true
          });
        })(arguments[i], names[j]);
      }
    }
    return object;
  }

  function toObject(value) {
    if (value == null)
      throw $TypeError();
    return $Object(value);
  }

  function spread() {
    var rv = [], k = 0;
    for (var i = 0; i < arguments.length; i++) {
      var valueToSpread = toObject(arguments[i]);
      for (var j = 0; j < valueToSpread.length; j++) {
        rv[k++] = valueToSpread[j];
      }
    }
    return rv;
  }

  function getPropertyDescriptor(object, name) {
    while (object !== null) {
      var result = $getOwnPropertyDescriptor(object, name);
      if (result)
        return result;
      object = $getPrototypeOf(object);
    }
    return undefined;
  }

  function superDescriptor(homeObject, name) {
    var proto = $getPrototypeOf(homeObject);
    if (!proto)
      throw $TypeError('super is null');
    return getPropertyDescriptor(proto, name);
  }

  function superCall(self, homeObject, name, args) {
    var descriptor = superDescriptor(homeObject, name);
    if (descriptor) {
      if ('value' in descriptor)
        return descriptor.value.apply(self, args);
      if (descriptor.get)
        return descriptor.get.call(self).apply(self, args);
    }
    throw $TypeError("super has no method '" + name + "'.");
  }

  function superGet(self, homeObject, name) {
    var descriptor = superDescriptor(homeObject, name);
    if (descriptor) {
      if (descriptor.get)
        return descriptor.get.call(self);
      else if ('value' in descriptor)
        return descriptor.value;
    }
    return undefined;
  }

  function superSet(self, homeObject, name, value) {
    var descriptor = superDescriptor(homeObject, name);
    if (descriptor && descriptor.set) {
      descriptor.set.call(self, value);
      return value;
    }
    throw $TypeError("super has no setter '" + name + "'.");
  }

  function getDescriptors(object) {
    var descriptors = {}, name, names = $getOwnPropertyNames(object);
    for (var i = 0; i < names.length; i++) {
      var name = names[i];
      descriptors[name] = $getOwnPropertyDescriptor(object, name);
    }
    return descriptors;
  }

  // The next three functions are more or less identical to
  // ClassDefinitionEvaluation in the ES6 draft.

  function createClass(ctor, object, staticObject, superClass) {
    $defineProperty(object, 'constructor', {
      value: ctor,
       configurable: true,
       enumerable: false,
       writable: true
    });

    if (arguments.length > 3) {
      if (typeof superClass === 'function')
        ctor.__proto__ = superClass;
      ctor.prototype = $create(getProtoParent(superClass),
                               getDescriptors(object));
    } else {
      ctor.prototype = object;
    }
    $defineProperty(ctor, 'prototype', {configurable: false, writable: false});
    return $defineProperties(ctor, getDescriptors(staticObject));
  }

  function getProtoParent(superClass) {
    if (typeof superClass === 'function') {
      var prototype = superClass.prototype;
      if ($Object(prototype) === prototype || prototype === null)
        return superClass.prototype;
    }
    if (superClass === null)
      return null;
    throw new TypeError();
  }

  function defaultSuperCall(self, homeObject, args) {
    if ($getPrototypeOf(homeObject) !== null)
      superCall(self, homeObject, 'constructor', args);
  }

  // Generator states. Terminology roughly matches that of
  //   http://wiki.ecmascript.org/doku.php?id=harmony:generators
  // Since 'state' is already taken, use 'GState' instead to denote what's
  // referred to as "G.[[State]]" on that page.
  var ST_NEWBORN = 0;
  var ST_EXECUTING = 1;
  var ST_SUSPENDED = 2;
  var ST_CLOSED = 3;

  var END_STATE = -2;
  var RETHROW_STATE = -3;

  function addIterator(object) {
    // This needs the non native defineProperty to handle symbols correctly.
    return defineProperty(object, Symbol.iterator, nonEnum(function() {
      return this;
    }));
  }

  function GeneratorContext() {
    this.state = 0;
    this.GState = ST_NEWBORN;
    this.storedException = undefined;
    this.finallyFallThrough = undefined;
    this.sent_ = undefined;
    this.returnValue = undefined;
    this.tryStack_ = [];
  }
  GeneratorContext.prototype = {
    pushTry: function(catchState, finallyState) {
      if (finallyState !== null) {
        var finallyFallThrough = null;
        for (var i = this.tryStack_.length - 1; i >= 0; i--) {
          if (this.tryStack_[i].catch !== undefined) {
            finallyFallThrough = this.tryStack_[i].catch;
            break;
          }
        }
        if (finallyFallThrough === null)
          finallyFallThrough = RETHROW_STATE;

        this.tryStack_.push({
          finally: finallyState,
          finallyFallThrough: finallyFallThrough
        });
      }

      if (catchState !== null) {
        this.tryStack_.push({catch: catchState});
      }
    },
    popTry: function() {
      this.tryStack_.pop();
    },
<<<<<<< HEAD
    end: function() {
      switch (this.state) {
        case END_STATE:
          return this.endState_();
        case RETHROW_STATE:
          this.rethrowState_();
        default:
          throw new Error(
              'Traceur compiler bug: invalid state in state machine: ' +
              this.state);
      }
    },
    endState_: function() {
      // The context object itself is used as a sentinel for ending the state
      // machine.
      return this;
    },
    rethrowState_: function() {
      throw this.storedException;
=======
    get sent() {
      this.maybeThrow();
      return this.sent_;
    },
    set sent(v) {
      this.sent_ = v;
    },
    get sentIgnoreThrow() {
      return this.sent_;
    },
    maybeThrow: function() {
      if (this.action === 'throw') {
        this.action = 'next';
        throw this.sent_;
      }
>>>>>>> 4cd045b2
    }
  };

  function getNextOrThrow(ctx, moveNext, action) {
    return function(x) {
      switch (ctx.GState) {
        case ST_EXECUTING:
          throw new Error(`"${action}" on executing generator`);

        case ST_CLOSED:
          throw new Error(`"${action}" on closed generator`);

        case ST_NEWBORN:
          if (action === 'throw') {
            ctx.GState = ST_CLOSED;
            throw x;
          }
          if (x !== undefined)
            throw $TypeError('Sent value to newborn generator');
          // fall through

        case ST_SUSPENDED:
          ctx.GState = ST_EXECUTING;
          ctx.action = action;
          ctx.sent = x;
          var value = moveNext(ctx);
          var done = value === ctx;
          if (done)
            value = ctx.returnValue;
          ctx.GState = done ? ST_CLOSED : ST_SUSPENDED;
          return {value: value, done: done};
      }
    };
  }

  function generatorWrap(innerFunction, self) {
    var moveNext = getMoveNext(innerFunction, self);
    var ctx = new GeneratorContext();
    return addIterator({
      next: getNextOrThrow(ctx, moveNext, 'next'),
      throw: getNextOrThrow(ctx, moveNext, 'throw'),
    });
  }

  function AsyncFunctionContext() {
    GeneratorContext.call(this);
    this.err = undefined;
    var ctx = this;
    ctx.result = new Promise(function(resolve, reject) {
      ctx.resolve = resolve;
      ctx.reject = reject;
    });
  }
  var p = Object.create(GeneratorContext.prototype);
  p.endState_ = function() {};
  p.rethrowState_ = function() {
    this.reject(this.storedException);
  };
  AsyncFunctionContext.prototype = p;

  function asyncWrap(innerFunction, self) {
    var moveNext = getMoveNext(innerFunction, self);
    var ctx = new AsyncFunctionContext();
    ctx.createCallback = function(newState) {
      return function (value) {
        ctx.state = newState;
        ctx.value = value;
        moveNext(ctx);
      };
    }
    ctx.createErrback = function(newState) {
      return function (err) {
        ctx.state = newState;
        ctx.err = err;
        moveNext(ctx);
      };
    };

    moveNext(ctx);
    return ctx.result;
  }

  function getMoveNext(innerFunction, self) {
    return function(ctx) {
      while (true) {
        try {
          return innerFunction.call(self, ctx);
        } catch (ex) {
          ctx.storedException = ex;
          var last = ctx.tryStack_[ctx.tryStack_.length - 1];
          if (!last) {
            ctx.GState = ST_CLOSED;
            ctx.state = END_STATE;
            throw ex;
          }

          ctx.state = last.catch !== undefined ? last.catch : last.finally;

          if (last.finallyFallThrough !== undefined)
            ctx.finallyFallThrough = last.finallyFallThrough;
        }
      }
    };
  }

  function setupGlobals(global) {
    global.Symbol = Symbol;

    polyfillObject(global.Object);
  }

  setupGlobals(global);

  global.$traceurRuntime = {
    asyncWrap: asyncWrap,
    createClass: createClass,
    defaultSuperCall: defaultSuperCall,
    exportStar: exportStar,
    generatorWrap: generatorWrap,
    setProperty: setProperty,
    setupGlobals: setupGlobals,
    spread: spread,
    superCall: superCall,
    superGet: superGet,
    superSet: superSet,
    toObject: toObject,
    toProperty: toProperty,
    type: types,
    typeof: typeOf,
  };

})(typeof global !== 'undefined' ? global : this);<|MERGE_RESOLUTION|>--- conflicted
+++ resolved
@@ -461,7 +461,22 @@
     popTry: function() {
       this.tryStack_.pop();
     },
-<<<<<<< HEAD
+    get sent() {
+      this.maybeThrow();
+      return this.sent_;
+    },
+    set sent(v) {
+      this.sent_ = v;
+    },
+    get sentIgnoreThrow() {
+      return this.sent_;
+    },
+    maybeThrow: function() {
+      if (this.action === 'throw') {
+        this.action = 'next';
+        throw this.sent_;
+      }
+    },
     end: function() {
       switch (this.state) {
         case END_STATE:
@@ -481,23 +496,6 @@
     },
     rethrowState_: function() {
       throw this.storedException;
-=======
-    get sent() {
-      this.maybeThrow();
-      return this.sent_;
-    },
-    set sent(v) {
-      this.sent_ = v;
-    },
-    get sentIgnoreThrow() {
-      return this.sent_;
-    },
-    maybeThrow: function() {
-      if (this.action === 'throw') {
-        this.action = 'next';
-        throw this.sent_;
-      }
->>>>>>> 4cd045b2
     }
   };
 
