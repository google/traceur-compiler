--- conflicted
+++ resolved
@@ -287,13 +287,8 @@
     return this.fileLoader.loadSync(url);
   }
 
-<<<<<<< HEAD
   load(url, type = 'script') {
-    url = resolveUrl(this.url, url);
-=======
-  load(url, type) {
     url = System.normalResolve(url, this.url);
->>>>>>> d855e4e4
     var codeUnit = this.getCodeUnit(url, type);
     if (codeUnit.state != NOT_STARTED || codeUnit.state == ERROR) {
       return codeUnit;
