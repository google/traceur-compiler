// Copyright 2012 Traceur Authors.
//
// Licensed under the Apache License, Version 2.0 (the "License");
// you may not use this file except in compliance with the License.
// You may obtain a copy of the License at
//
//      http://www.apache.org/licenses/LICENSE-2.0
//
// Unless required by applicable law or agreed to in writing, software
// distributed under the License is distributed on an "AS IS" BASIS,
// WITHOUT WARRANTIES OR CONDITIONS OF ANY KIND, either express or implied.
// See the License for the specific language governing permissions and
// limitations under the License.

import {ArrayMap} from '../util/ArrayMap.js';
import {ModuleAnalyzer} from '../semantics/ModuleAnalyzer.js';
import {ModuleRequireVisitor} from
    '../codegeneration/module/ModuleRequireVisitor.js';
import {ModuleSymbol} from '../semantics/symbols/ModuleSymbol.js';
import {ObjectMap} from '../util/ObjectMap.js';
import {Parser} from '../syntax/Parser.js';
import {ProgramTransformer} from '../codegeneration/ProgramTransformer.js';
import {Project} from '../semantics/symbols/Project.js';
import {SourceFile} from '../syntax/SourceFile.js';
import {TreeWriter} from '../outputgeneration/TreeWriter.js';
import {WebLoader} from './WebLoader.js';
import {assert} from '../util/assert.js';
import {getUid} from '../util/uid.js';
import {resolveUrl} from '../util/url.js';
import {
  clearCurrentUrl,
  getModuleInstanceByUrl,
  setCurrentUrl,
  standardModuleUrlRegExp,
} from './get-module.js';

// TODO(arv): I stripped the resolvers to make this simpler for now.

// TODO(arv): Implement
var base = Object.freeze(Object.create(null, {
  Array: {value: Array},
  Boolean: {value: Boolean},
  Date: {value: Date},
  Error: {value: Error},
  EvalError: {value: EvalError},
  Function: {value: Function},
  JSON: {value: JSON},
  Math: {value: Math},
  Number: {value: Number},
  Object: {value: Object},
  RangeError: {value: RangeError},
  ReferenceError: {value: ReferenceError},
  RegExp: {value: RegExp},
  String: {value: String},
  SyntaxError: {value: SyntaxError},
  TypeError: {value: TypeError},
  URIError: {value: URIError},

  undefined: {value: void 0}
}));


var NOT_STARTED = 0;
var LOADING = 1;
var LOADED = 2;
var PARSED = 3;
var TRANSFORMED = 4;
var COMPLETE = 5;
var ERROR = 6;

/**
 * Base class representing a piece of code that is to be loaded or evaluated.
 */
class CodeUnit {
  /**
   * @param {InternalLoader} loader The loader that is managing this dependency.
   * @param {string} url The URL of this dependency. If this is evaluated code
   *     the URL is the URL of the loader.
   * @param {number} state
   */
  constructor(loader, url, state) {
    this.loader = loader;
    this.url = url;
    this.state = state;
    this.uid = getUid();
    this.state_ = NOT_STARTED;
  }

  get state() {
    return this.state_;
  }
  set state(state) {
    if (state < this.state_) {
      throw new Error('Invalid state change');
    }
    this.state_ = state;
  }

  get reporter() {
    return this.loader.reporter;
  }

  get project() {
    return this.loader.project;
  }

  get tree() {
    return this.project.getParseTree(this.file);
  }

  get moduleSymbol() {
    // TODO(arv): This is not correct. What module is eval code
    // evaluated in?
    return this.project.getRootModule();
  }

  /**
   * Adds callback for COMPLETE and ERROR.
   */
  addListener(callback, errback) {
    // TODO(arv): Handle this case?
    if (this.state >= COMPLETE)
      throw Error(`${this.url} is already loaded`);
    if (!this.listeners) {
      this.listeners = [];
    }
    this.listeners.push(callback, errback);
  }

  dispatchError(value) {
    this.dispatch_(value, 1);
  }

  dispatchComplete(value) {
    this.dispatch_(value, 0);
  }

  dispatch_(value, error) {
    var listeners = this.listeners;
    if (!listeners) {
      return;
    }
    // Clone to prevent mutations during dispatch
    listeners = listeners.concat();
    this.listeners = [];

    for (var i = error; i < listeners.length; i += 2) {
      var f = listeners[i];
      if (f) {
        f(value);
      }
    }
  }

  /**
   * Parses the codeUnit
   * @return {boolean} Whether the parse succeeded.
   */
  parse() {
    var reporter = this.reporter;
    var project = this.project;
    var url = this.url;
    var program = this.text;
    var file = new SourceFile(url, program);
    project.addFile(file);
    this.file = file;

    var parser = new Parser(reporter, file);
    var tree = parser.parseProgram(this.allowLoad);

    if (reporter.hadError()) {
      this.error = 'Parse error';
      return false;
    }

    project.setParseTree(file, tree);

    this.state = PARSED;

    return true;
  }

  transform() {
    return ProgramTransformer.transformFile(this.reporter, this.project,
                                            this.file);
  }
}

/**
 * CodeUnit used for {@code Loader.load}.
 */
class LoadCodeUnit extends CodeUnit {
  /**
   * @param {InternalLoader} loader
   * @param {string} url
   */
  constructor(loader, url) {
    super(loader, url, NOT_STARTED);
    this.allowLoad = true;
    if (standardModuleUrlRegExp.test(url)) {
      this.state = COMPLETE;
      this.dependencies = [];
    }
  }

  get moduleSymbol() {
    return this.project.getModuleForUrl(this.url);
  }

  /**
   * Override to add parse tree as an external module symbol.
   * @return {boolean}
   * @override
   */
  parse() {
    if (!super.parse()) {
      return false;
    }

    var project = this.loader.project;
    var tree = this.tree;
    var url = this.url;
    // External modules have no parent module.
    var moduleSymbol = new ModuleSymbol(null, null, tree, url);
    project.addExternalModule(moduleSymbol);

    return true;
  }

  transform() {
    return ProgramTransformer.transformFileAsModule(this.reporter,
        this.project, this.moduleSymbol, this.file);
  }
}

/**
 * CodeUnit used for {@code Loader.eval}.
 */
class EvalCodeUnit extends CodeUnit {
  /**
   * @param {InternalLoader} loader
   * @param {string} code
   */
  constructor(loader, code) {
    super(loader, loader.url, LOADED);
    this.text = code;
    this.allowLoad = false;
  }
}

/**
 * CodeUnit used for {@code Loader.evalLoad}.
 */
class EvalLoadCodeUnit extends CodeUnit {
  /**
   * @param {InternalLoader} loader
   * @param {string} code
   */
  constructor(loader, code) {
    CodeUnit.call(this, loader, loader.url, LOADED);
    this.text = code;
    this.allowLoad = true;
  }
}

/**
 * The internal implementation of the code loader.
 */
class InternalLoader {
  /**
   * @param {ErrorReporter} reporter
   * @param {Project} project.
   */
  constructor(reporter, project, fileLoader = new InternalLoader.FileLoader) {
    this.reporter = reporter;
    this.project = project;
    this.fileLoader = fileLoader;
    this.cache = new ArrayMap();
    this.urlToKey = Object.create(null);
    this.sync_ = false;

  }

  get url() {
    return this.project.url;
  }

  loadTextFile(url, callback, errback) {
    return this.fileLoader.load(url, callback, errback);
  }

  loadTextFileSync(url) {
    return this.fileLoader.loadSync(url);
  }

  load(url) {
    url = resolveUrl(this.url, url);
    var codeUnit = this.getCodeUnit(url);
    if (codeUnit.state != NOT_STARTED || codeUnit.state == ERROR) {
      return codeUnit;
    }

    codeUnit.state = LOADING;
    if (this.sync_) {
      try {
        codeUnit.text = this.loadTextFileSync(url);
        codeUnit.state = LOADED;
        this.handleCodeUnitLoaded(codeUnit);
      } catch(e) {
        codeUnit.state = ERROR;
        this.handleCodeUnitLoadError(codeUnit);
      }
      return codeUnit;
    }
    var loader = this;
    codeUnit.abort = this.loadTextFile(url, function(text) {
      codeUnit.text = text;
      codeUnit.state = LOADED;
      loader.handleCodeUnitLoaded(codeUnit);
    }, function() {
      codeUnit.state = ERROR;
      loader.handleCodeUnitLoadError(codeUnit);
    });
    return codeUnit;
  }

  loadSync(url) {
    this.sync_ = true;
    var loaded = this.load(url);
    this.sync_ = false;
    return loaded;
  }

  evalLoad(code) {
    var codeUnit = new EvalLoadCodeUnit(this, code);
    this.cache.set({}, codeUnit);
    return codeUnit;
  }

  eval(code) {
    var codeUnit = new EvalCodeUnit(this, code);
    this.cache.set({}, codeUnit);
    this.handleCodeUnitLoaded(codeUnit);
    return codeUnit;
  }

  getKey(url) {
    if (url in this.urlToKey) {
      return this.urlToKey[url];
    }

    return this.urlToKey[url] = {};
  }

  getCodeUnit(url) {
    var key = this.getKey(url);
    var cacheObject = this.cache.get(key);
    if (!cacheObject) {
      cacheObject = new LoadCodeUnit(this, url);
      this.cache.set(key, cacheObject);
    }
    return cacheObject;
  }

  areAll(state) {
    return this.cache.values().every((codeUnit) => codeUnit.state >= state);
  }

  /**
   * This is called when a codeUnit is loaded.
   * @param {CodeUnit} codeUnit
   */
  handleCodeUnitLoaded(codeUnit) {
    // Parse
    if (!codeUnit.parse()) {
      this.abortAll();
      return;
    }

    // Analyze to find dependencies
    var requireVisitor = new ModuleRequireVisitor(this.reporter);
    requireVisitor.visit(codeUnit.tree);
    var baseUrl = codeUnit.url;
    codeUnit.dependencies = requireVisitor.requireUrls.map((url) => {
      url = resolveUrl(baseUrl, url);
      return this.getCodeUnit(url);
    });
    codeUnit.dependencies.forEach((dependency) => {
      this.load(dependency.url);
    });

    if (this.areAll(PARSED)) {
      this.analyze();
      this.transform();
      this.evaluate();
    }
  }

  /**
   * This is called when a code unit failed to load.
   * @param {CodeUnit} codeUnit
   */
  handleCodeUnitLoadError(codeUnit) {
    this.error = codeUnit.error = 'Failed to load \'' + codeUnit.url + '\'';
    this.abortAll();
  }

  /**
   * Aborts all loading code units.
   */
  abortAll() {
    this.cache.values().forEach((codeUnit) => {
      if (codeUnit.abort) {
        codeUnit.abort();
        codeUnit.state = ERROR;
      }
    });

    this.cache.values().forEach((codeUnit) => {
      codeUnit.dispatchError(codeUnit.error);
    });
  }

  analyze() {
    var dependencies = this.cache.values();
    var trees = [];
    var modules = [];
    for (var i = 0; i < dependencies.length; i++) {
      var codeUnit = dependencies[i];

      // We should not have gotten here if not all are PARSED or larget.
      assert(codeUnit.state >= PARSED);

      if (codeUnit.state == PARSED) {
        trees.push(codeUnit.tree);
        modules.push(codeUnit.moduleSymbol);
      }
    }

    var analyzer = new ModuleAnalyzer(this.reporter, this.project);
    analyzer.analyzeTrees(trees, modules);

    if (this.reporter.hadError()) {
      for (var i = 0; i < dependencies.length; i++) {
        var codeUnit = dependencies[i];
        if (codeUnit.state >= COMPLETE) {
          continue;
        }
        codeUnit.state = ERROR;
      }

      for (var i = 0; i < dependencies.length; i++) {
        var codeUnit = dependencies[i];
        if (codeUnit.state == ERROR) {
          codeUnit.dispatchError('Failed to analyze');
        }
      }
    }
  }

  transform() {
    var dependencies = this.cache.values();
    for (var i = 0; i < dependencies.length; i++) {
      var codeUnit = dependencies[i];
      if (codeUnit.state >= TRANSFORMED) {
        continue;
      }

      codeUnit.transformedTree = this.transformCodeUnit(codeUnit);
      codeUnit.state = TRANSFORMED;
    }
  }

  transformCodeUnit(codeUnit) {
    var results = codeUnit.transform();
    return results.get(codeUnit.file);
  }

  evaluate() {
    // Order the dependencies.
    var visited = new ObjectMap();
    var ordered = [];
    function orderCodeUnits(codeUnit) {
      // Cyclic dependency.
      if (visited.has(codeUnit)) {
        return;
      }

      visited.set(codeUnit, true);
      codeUnit.dependencies.forEach(orderCodeUnits);
      ordered.push(codeUnit);
    }
    this.cache.values().forEach(orderCodeUnits);
    var dependencies = ordered;

    for (var i = 0; i < dependencies.length; i++) {
      var codeUnit = dependencies[i];
      if (codeUnit.state >= COMPLETE) {
        continue;
      }

<<<<<<< HEAD
      setCurrentUrl(this.url);
=======
      assert(getCurrentCodeUnit() === undefined);
      setCurrentCodeUnit(codeUnit);
>>>>>>> ad1ac490
      var result;

      try {
        result = this.evalCodeUnit(codeUnit);
      } catch (ex) {
        codeUnit.error = ex.message;
        this.abortAll();
        return;
      } finally {
<<<<<<< HEAD
        clearCurrentUrl();
=======
        // Ensure that we always clean up currentCodeUnit.
        assert(getCurrentCodeUnit() === codeUnit);
        setCurrentCodeUnit(undefined);
>>>>>>> ad1ac490
      }

      codeUnit.result = result;
      codeUnit.transformedTree = null;
      codeUnit.text = null;
    }

    for (var i = 0; i < dependencies.length; i++) {
      var codeUnit = dependencies[i];
      if (codeUnit.state >= COMPLETE) {
        continue;
      }
      codeUnit.state = COMPLETE;
      codeUnit.dispatchComplete(codeUnit.result);
    }
  }

  evalCodeUnit(codeUnit) {
    // TODO(arv): Eval in the right context.
    // Module bodies are always strict.
    return ('global', eval)("'use strict';" +
        TreeWriter.write(codeUnit.transformedTree));
  }

  static set FileLoader(v) {
    FileLoader = v;
  }

  static get FileLoader() {
    return FileLoader;
  }
}

var FileLoader = WebLoader;

export class CodeLoader {
  /**
   * @param {ErrorReporter} reporter
   * @param {Project} project
   * @param {CodeLoader} parentLoader The parent loader or null if this is
   *     the initial loader.
   * @param {*=} resolver
   */
  constructor(reporter, project, parentLoader, resolver = undefined) {
    // TODO(arv): Implement parent loader
    // TODO(arv): Implement resolver
    this.internalLoader_ = new InternalLoader(reporter, project);
  }

  /**
   * The load method takes a string representing a module URL and a callback
   * that receives the result of loading, compiling, and executing the module
   * at that URL. The compiled code is statically associated with this loader,
   * and its URL is the given URL. The additional callback is used if an error
   * occurs.
   */
  load(url, callback, errback = undefined) {
    var codeUnit = this.internalLoader_.load(url);
    codeUnit.addListener(function() {
      callback($traceurModules.getModuleInstanceByUrl(codeUnit.url));
    }, errback);
  }

  /**
   * The eval method takes a string representing a Program(false) (that is, a
   * program that cannot load external modules) and returns the result of
   * compiling and executing the program. The compiled code is statically
   * associated with this loader, and its URL is the base URL of this loader.
   *
   * @param {string} program The source code to eval.
   * @return {*} The completion value of evaluating the code.
   */
  eval(program) {
    var codeUnit = this.internalLoader_.eval(program);
    return codeUnit.result;
  }

  /**
   * The evalLoad method takes a string representing a Program(true) (this is,
   * a program that can load external modules) and a callback that receives
   * the result of compiling and executing the program. The compiled code is
   * statically associated with this loader, and its URL is the base URL of
   * this loader. The additional callback is used if an error occurs.
   */
  evalLoad(program, callback, errback = undefined) {
    var codeUnit = this.internalLoader_.evalLoad(program);
    codeUnit.addListener(callback, errback);
    this.internalLoader_.handleCodeUnitLoaded(codeUnit);
  }

  /**
   * The import method takes a module instance object and dynamically imports
   * its non-module exports into the global namespace encapsulated by this
   * loader. (In other words, it dynamically performs the equivalent of
   * import m.*.)
   */
  import(moduleInstanceObject) {
    throw Error('Not implemented');
  }

  /**
   * The defineGlobal method defines a global binding in the global namespace
   * encapsulated by this loader.
   */
  defineGlobal(name, value) {
    throw Error('Not implemented');
  }

  /**
   * The defineModule method takes a string name and a module instance object
   * and defines a global module binding in the global namespace encapsulated
   * by this loader. If the optional third argument is provided, it is used as
   * a key and the module instance is stored in the module instance cache with
   * that key.
   * @return {void}
   */
  defineModule(name, moduleInstanceObject, cacheKey = undefined) {
    throw Error('Not implemented');
  }

  /**
   * The create method creates a child loader, i.e. a new loader whose parent
   * is this loader.
   *
   * The first argument is a module instance object representing the base
   * library (containing the Object, Array, String, etc. standard libraries).
   * This module must contain bindings for all the global functions and
   * constructors of the standard library.
   * The second, optional argument is a resolver, which may contain
   * compilation hooks (see below).
   *
   * @return {CodeLoader}
   */
  create(moduleInstanceObject, resolver = undefined) {
    var url = this.project_.url;
    var project = new Project(url);
    var loader = new CodeLoader(this.reporter, project, this, resolver);
    // TODO(arv): Implement globals
    // TODO(arv): Implement resolver
    return loader;
  }

  /**
   * The createBase method creates a fresh base library.
   *
   * Note that this does not include a Loader binding. When creating a child
   * loader, no loader is exposed to its global namespace by default. A loader
   * can easily be shared via defineGlobal.
   */
  createBase() {
    return base;
  }
}

export module internals {
  export {CodeUnit};
  export {EvalCodeUnit};
  export {EvalLoadCodeUnit};
  export {InternalLoader};
  export {LoadCodeUnit};
};<|MERGE_RESOLUTION|>--- conflicted
+++ resolved
@@ -499,12 +499,7 @@
         continue;
       }
 
-<<<<<<< HEAD
       setCurrentUrl(this.url);
-=======
-      assert(getCurrentCodeUnit() === undefined);
-      setCurrentCodeUnit(codeUnit);
->>>>>>> ad1ac490
       var result;
 
       try {
@@ -514,13 +509,7 @@
         this.abortAll();
         return;
       } finally {
-<<<<<<< HEAD
         clearCurrentUrl();
-=======
-        // Ensure that we always clean up currentCodeUnit.
-        assert(getCurrentCodeUnit() === codeUnit);
-        setCurrentCodeUnit(undefined);
->>>>>>> ad1ac490
       }
 
       codeUnit.result = result;
