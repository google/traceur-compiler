--- conflicted
+++ resolved
@@ -12,70 +12,8 @@
 // See the License for the specific language governing permissions and
 // limitations under the License.
 
-<<<<<<< HEAD
-import {resolveUrl} from '../util/url.js';
-
-/**
- * This is the current code unit object being evaluated.
- */
-var currentCodeUnit;
-
-var modules = Object.create(null);
-
-export var standardModuleUrlRegExp = /^@\w+$/;
-
-/**
- * This is used to find the module for a require url ModuleSpecifier.
- * @param {string} url
- * @return {Object} A module instance object for the given url in the current
- *     code loader.
- */
-export function getModuleInstanceByUrl(url) {
-  if (standardModuleUrlRegExp.test(url))
-    return $traceurRuntime.modules[url] || null;
-
-  var module = modules[url];
-  if (module) {
-    if (module instanceof PendingModule)
-      return modules[url] = module.toModule();
-    return module;
-  }
-
-  url = resolveUrl(currentCodeUnit.url, url);
-  for (var i = 0; i < currentCodeUnit.dependencies.length; i++) {
-    if (currentCodeUnit.dependencies[i].url == url) {
-      return currentCodeUnit.dependencies[i].result;
-    }
-  }
-
-  return null;
-}
-
-export function getCurrentCodeUnit() {
-  return currentCodeUnit;
-}
-
-export function setCurrentCodeUnit(codeUnit) {
-  currentCodeUnit = codeUnit;
-}
-
-class PendingModule {
-  constructor(func, self) {
-    this.func = func;
-    this.self = self;
-  }
-  toModule() {
-    return this.func.call(this.self);
-  }
-}
-
-export function registerModule(name, func, self) {
-  modules[name] = new PendingModule(func, self);
-}
-=======
 export var getCurrentUrl = $traceurModules.getCurrentUrl;
 export var getModuleInstanceByUrl = $traceurModules.getModuleInstanceByUrl;
 export var registerModule = $traceurModules.registerModule;
 export var setCurrentUrl = $traceurModules.setCurrentUrl;
-export var standardModuleUrlRegExp = $traceurModules.standardModuleUrlRegExp;
->>>>>>> 9081d645
+export var standardModuleUrlRegExp = $traceurModules.standardModuleUrlRegExp;