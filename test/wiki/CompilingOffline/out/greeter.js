var $__Object = Object,
    $__getOwnPropertyNames = $__Object.getOwnPropertyNames,
    $__getOwnPropertyDescriptor = $__Object.getOwnPropertyDescriptor,
    $__getDescriptors = function(object) {
      var descriptors = {},
          name,
          names = $__getOwnPropertyNames(object);
      for (var i = 0; i < names.length; i++) {
        var name = names[i];
        descriptors[name] = $__getOwnPropertyDescriptor(object, name);
      }
      return descriptors;
    },
<<<<<<< HEAD
    $__defineProperties = $__Object.defineProperties,
    $__class = function(ctor, object, staticObject, superClass, protoParent) {
      $__defineProperty(object, 'constructor', {
        value: ctor,
        configurable: true,
        writable: true,
        enumerable: false
      });
      if (arguments.length > 3) {
        if (typeof superClass === 'function') ctor.__proto__ = superClass;
        ctor.prototype = Object.create(protoParent || $__getProtoParent(superClass), $__getDescriptors(object));
      } else {
        ctor.prototype = object;
      }
      return $__defineProperties(ctor, $__getDescriptors(staticObject));
=======
    $__createClassNoExtends = function(object, staticObject) {
      var ctor = object.constructor;
      Object.defineProperty(object, 'constructor', {enumerable: false});
      ctor.prototype = object;
      Object.defineProperties(ctor, $__getDescriptors(staticObject));
      return ctor;
>>>>>>> 85cb9ca8
    };
var Greeter = function() {
  'use strict';
  var $Greeter = ($__createClassNoExtends)({
    constructor: function() {},
    sayHi: function() {
      console.log('Hi!');
    }
  }, {});
  return $Greeter;
}();
var greeter = new Greeter();
greeter.sayHi();<|MERGE_RESOLUTION|>--- conflicted
+++ resolved
@@ -11,30 +11,12 @@
       }
       return descriptors;
     },
-<<<<<<< HEAD
-    $__defineProperties = $__Object.defineProperties,
-    $__class = function(ctor, object, staticObject, superClass, protoParent) {
-      $__defineProperty(object, 'constructor', {
-        value: ctor,
-        configurable: true,
-        writable: true,
-        enumerable: false
-      });
-      if (arguments.length > 3) {
-        if (typeof superClass === 'function') ctor.__proto__ = superClass;
-        ctor.prototype = Object.create(protoParent || $__getProtoParent(superClass), $__getDescriptors(object));
-      } else {
-        ctor.prototype = object;
-      }
-      return $__defineProperties(ctor, $__getDescriptors(staticObject));
-=======
     $__createClassNoExtends = function(object, staticObject) {
       var ctor = object.constructor;
       Object.defineProperty(object, 'constructor', {enumerable: false});
       ctor.prototype = object;
       Object.defineProperties(ctor, $__getDescriptors(staticObject));
       return ctor;
->>>>>>> 85cb9ca8
     };
 var Greeter = function() {
   'use strict';
