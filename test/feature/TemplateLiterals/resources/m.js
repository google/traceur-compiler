<<<<<<< HEAD
import {f} from './f';
=======
import {f} from './f.js';
>>>>>>> ce16628e

assert.equal('a', (f `a`)[0][0]);<|MERGE_RESOLUTION|>--- conflicted
+++ resolved
@@ -1,7 +1,3 @@
-<<<<<<< HEAD
-import {f} from './f';
-=======
 import {f} from './f.js';
->>>>>>> ce16628e
 
 assert.equal('a', (f `a`)[0][0]);