--- conflicted
+++ resolved
@@ -1,6 +1,2 @@
-<<<<<<< HEAD
-import {var as x} from './m2';
-=======
 import {var as x} from './m2.js';
->>>>>>> ce16628e
 export {x};