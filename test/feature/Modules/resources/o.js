<<<<<<< HEAD
export * from './m';
export * from './n';
=======
export * from './m.js';
export * from './n.js';
>>>>>>> ce16628e
<|MERGE_RESOLUTION|>--- conflicted
+++ resolved
@@ -1,7 +1,2 @@
-<<<<<<< HEAD
-export * from './m';
-export * from './n';
-=======
 export * from './m.js';
-export * from './n.js';
->>>>>>> ce16628e
+export * from './n.js';