<<<<<<< HEAD
export * from './a';
=======
export * from './a.js';
>>>>>>> ce16628e
<|MERGE_RESOLUTION|>--- conflicted
+++ resolved
@@ -1,5 +1 @@
-<<<<<<< HEAD
-export * from './a';
-=======
-export * from './a.js';
->>>>>>> ce16628e
+export * from './a.js';