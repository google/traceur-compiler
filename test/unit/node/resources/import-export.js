--- conflicted
+++ resolved
@@ -1,6 +1,2 @@
-<<<<<<< HEAD
-import Q from './export-default-class';
-=======
 import Q from './export-default-class.js';
->>>>>>> ce16628e
 export {Q};